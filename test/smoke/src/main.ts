/*---------------------------------------------------------------------------------------------
 *  Copyright (c) Microsoft Corporation. All rights reserved.
 *  Licensed under the MIT License. See License.txt in the project root for license information.
 *--------------------------------------------------------------------------------------------*/

import * as fs from 'fs';
import { gracefulify } from 'graceful-fs';
import * as cp from 'child_process';
import * as path from 'path';
import * as os from 'os';
import * as minimist from 'minimist';
import * as rimraf from 'rimraf';
import * as mkdirp from 'mkdirp';
import * as vscodetest from 'vscode-test';
import fetch from 'node-fetch';
import { Quality, MultiLogger, Logger, ConsoleLogger, FileLogger, measureAndLog } from '../../automation';
import { timeout } from './utils';

import { setup as setupDataLossTests } from './areas/workbench/data-loss.test';
import { setup as setupPreferencesTests } from './areas/preferences/preferences.test';
import { setup as setupSearchTests } from './areas/search/search.test';
import { setup as setupNotebookTests } from './areas/notebook/notebook.test';
import { setup as setupLanguagesTests } from './areas/languages/languages.test';
import { setup as setupStatusbarTests } from './areas/statusbar/statusbar.test';
import { setup as setupExtensionTests } from './areas/extensions/extensions.test';
import { setup as setupMultirootTests } from './areas/multiroot/multiroot.test';
import { setup as setupLocalizationTests } from './areas/workbench/localization.test';
import { setup as setupLaunchTests } from './areas/workbench/launch.test';
import { setup as setupTerminalTests } from './areas/terminal/terminal.test';

const repoPath = path.join(__dirname, '..', '..', '..');

const [, , ...args] = process.argv;
const opts = minimist(args, {
	string: [
		'browser',
		'build',
		'stable-build',
		'wait-time',
		'test-repo',
		'electronArgs'
	],
	boolean: [
		'verbose',
		'remote',
		'web',
		'headless'
	],
	default: {
		verbose: false
	}
}) as {
	verbose?: boolean,
	remote?: boolean,
	headless?: boolean,
	web?: boolean,
	build?: string,
	'stable-build'?: string,
	browser?: string,
	electronArgs?: string
};

const logger = createLogger();

function createLogger(): Logger {
	const loggers: Logger[] = [];

	// Log to console if verbose
	if (opts.verbose) {
		loggers.push(new ConsoleLogger());
	}

	// Always log to log file
	const logPath = path.join(repoPath, '.build', 'logs', opts.web ? 'smoke-tests-browser' : opts.remote ? 'smoke-tests-remote' : 'smoke-tests');
	mkdirp.sync(logPath);
	loggers.push(new FileLogger(path.join(logPath, 'smoke-test-runner.log')));

	return new MultiLogger(loggers);
}

try {
	gracefulify(fs);
} catch (error) {
	logger.log(`Error enabling graceful-fs: ${error}`);
}

const testDataPath = path.join(os.tmpdir(), 'vscsmoke');
if (fs.existsSync(testDataPath)) {
	rimraf.sync(testDataPath);
}
fs.mkdirSync(testDataPath);
process.once('exit', () => {
	try {
		rimraf.sync(testDataPath);
	} catch {
		// noop
	}
});

const testRepoUrl = 'https://github.com/microsoft/vscode-smoketest-express';
const workspacePath = path.join(testDataPath, 'vscode-smoketest-express');
const extensionsPath = path.join(testDataPath, 'extensions-dir');
mkdirp.sync(extensionsPath);

function fail(errorMessage): void {
	logger.log(errorMessage);
	process.exit(1);
}

let quality: Quality;
let version: string | undefined;

function parseVersion(version: string): { major: number, minor: number, patch: number } {
	const [, major, minor, patch] = /^(\d+)\.(\d+)\.(\d+)/.exec(version)!;
	return { major: parseInt(major), minor: parseInt(minor), patch: parseInt(patch) };
}

//
// #### Electron Smoke Tests ####
//
if (!opts.web) {

	function getDevElectronPath(): string {
		const buildPath = path.join(repoPath, '.build');
		const product = require(path.join(repoPath, 'product.json'));

		switch (process.platform) {
			case 'darwin':
				return path.join(buildPath, 'electron', `${product.nameLong}.app`, 'Contents', 'MacOS', 'Electron');
			case 'linux':
				return path.join(buildPath, 'electron', `${product.applicationName}`);
			case 'win32':
				return path.join(buildPath, 'electron', `${product.nameShort}.exe`);
			default:
				throw new Error('Unsupported platform.');
		}
	}

	function getBuildElectronPath(root: string): string {
		switch (process.platform) {
			case 'darwin':
				return path.join(root, 'Contents', 'MacOS', 'Electron');
			case 'linux': {
				const product = require(path.join(root, 'resources', 'app', 'product.json'));
				return path.join(root, product.applicationName);
			}
			case 'win32': {
				const product = require(path.join(root, 'resources', 'app', 'product.json'));
				return path.join(root, `${product.nameShort}.exe`);
			}
			default:
				throw new Error('Unsupported platform.');
		}
	}

	function getBuildVersion(root: string): string {
		switch (process.platform) {
			case 'darwin':
				return require(path.join(root, 'Contents', 'Resources', 'app', 'package.json')).version;
			default:
				return require(path.join(root, 'resources', 'app', 'package.json')).version;
		}
	}

	let testCodePath = opts.build;
	let electronPath: string;

	if (testCodePath) {
		electronPath = getBuildElectronPath(testCodePath);
		version = getBuildVersion(testCodePath);
	} else {
		testCodePath = getDevElectronPath();
		electronPath = testCodePath;
		process.env.VSCODE_REPOSITORY = repoPath;
		process.env.VSCODE_DEV = '1';
		process.env.VSCODE_CLI = '1';
	}

	if (!fs.existsSync(electronPath || '')) {
		fail(`Can't find VSCode at ${electronPath}.`);
	}

	if (process.env.VSCODE_DEV === '1') {
		quality = Quality.Dev;
	} else if (electronPath.indexOf('Code - Insiders') >= 0 /* macOS/Windows */ || electronPath.indexOf('code-insiders') /* Linux */ >= 0) {
		quality = Quality.Insiders;
	} else {
		quality = Quality.Stable;
	}

	if (opts.remote) {
		logger.log(`Running desktop remote smoke tests against ${electronPath}`);
	} else {
		logger.log(`Running desktop smoke tests against ${electronPath}`);
	}
}

//
// #### Web Smoke Tests ####
//
else {
	const testCodeServerPath = opts.build || process.env.VSCODE_REMOTE_SERVER_PATH;

	if (typeof testCodeServerPath === 'string') {
		if (!fs.existsSync(testCodeServerPath)) {
			fail(`Can't find Code server at ${testCodeServerPath}.`);
		} else {
			logger.log(`Running web smoke tests against ${testCodeServerPath}`);
		}
	}

	if (!testCodeServerPath) {
		process.env.VSCODE_REPOSITORY = repoPath;
		process.env.VSCODE_DEV = '1';
		process.env.VSCODE_CLI = '1';

		logger.log(`Running web smoke out of sources`);
	}

	if (process.env.VSCODE_DEV === '1') {
		quality = Quality.Dev;
	} else {
		quality = Quality.Insiders;
	}
}

const userDataDir = path.join(testDataPath, 'd');

async function setupRepository(): Promise<void> {
	if (opts['test-repo']) {
		logger.log('Copying test project repository:', opts['test-repo']);
		rimraf.sync(workspacePath);
		// not platform friendly
		if (process.platform === 'win32') {
			cp.execSync(`xcopy /E "${opts['test-repo']}" "${workspacePath}"\\*`);
		} else {
			cp.execSync(`cp -R "${opts['test-repo']}" "${workspacePath}"`);
		}
	} else {
		if (!fs.existsSync(workspacePath)) {
			logger.log('Cloning test project repository...');
			cp.spawnSync('git', ['clone', testRepoUrl, workspacePath]);
		} else {
			logger.log('Cleaning test project repository...');
			cp.spawnSync('git', ['fetch'], { cwd: workspacePath });
			cp.spawnSync('git', ['reset', '--hard', 'FETCH_HEAD'], { cwd: workspacePath });
			cp.spawnSync('git', ['clean', '-xdf'], { cwd: workspacePath });
		}

		// None of the current smoke tests have a dependency on the packages.
		// If new smoke tests are added that need the packages, uncomment this.
		// logger.log('Running yarn...');
		// cp.execSync('yarn', { cwd: workspacePath, stdio: 'inherit' });
	}
}

async function ensureStableCode(): Promise<void> {
	let stableCodePath = opts['stable-build'];
	if (!stableCodePath) {
		const { major, minor } = parseVersion(version!);
		const majorMinorVersion = `${major}.${minor - 1}`;
		const versionsReq = await measureAndLog(fetch('https://update.code.visualstudio.com/api/releases/stable', { headers: { 'x-api-version': '2' } }), 'versionReq', logger);

		if (!versionsReq.ok) {
			throw new Error('Could not fetch releases from update server');
		}

		const versions: { version: string }[] = await measureAndLog(versionsReq.json(), 'versionReq.json()', logger);
		const prefix = `${majorMinorVersion}.`;
		const previousVersion = versions.find(v => v.version.startsWith(prefix));

		if (!previousVersion) {
			throw new Error(`Could not find suitable stable version ${majorMinorVersion}`);
		}

<<<<<<< HEAD
		console.log(`*** Found VS Colgattium v${version}, downloading previous VS Colgattium version ${previousVersion.version}...`);
=======
		logger.log(`Found VS Code v${version}, downloading previous VS Code version ${previousVersion.version}...`);
>>>>>>> 9931bae8

		const stableCodeExecutable = await measureAndLog(vscodetest.download({
			cachePath: path.join(os.tmpdir(), 'vscode-test'),
			version: previousVersion.version
		}), 'download stable code', logger);

		if (process.platform === 'darwin') {
			// Visual Studio Code.app/Contents/MacOS/Electron
			stableCodePath = path.dirname(path.dirname(path.dirname(stableCodeExecutable)));
		} else {
			// VSCode/Code.exe (Windows) | VSCode/code (Linux)
			stableCodePath = path.dirname(stableCodeExecutable);
		}
	}

	if (!fs.existsSync(stableCodePath)) {
		throw new Error(`Can't find Stable VSCode at ${stableCodePath}.`);
	}

	logger.log(`Using stable build ${stableCodePath} for migration tests`);

	opts['stable-build'] = stableCodePath;
}

async function setup(): Promise<void> {
	logger.log('Test data path:', testDataPath);
	logger.log('Preparing smoketest setup...');

	if (!opts.web && !opts.remote && opts.build) {
		// only enabled when running with --build and not in web or remote
		await measureAndLog(ensureStableCode(), 'ensureStableCode', logger);
	}
	await measureAndLog(setupRepository(), 'setupRepository', logger);

	logger.log('Smoketest setup done!\n');
}

// Before main suite (before all tests)
before(async function () {
	this.timeout(2 * 60 * 1000); // allow two minutes for setup

	this.defaultOptions = {
		quality,
		codePath: opts.build,
		workspacePath,
		userDataDir,
		extensionsPath,
		waitTime: parseInt(opts['wait-time'] || '0') || 20,
		logger,
		verbose: opts.verbose,
		remote: opts.remote,
		web: opts.web,
		headless: opts.headless,
		browser: opts.browser,
		extraArgs: (opts.electronArgs || '').split(' ').map(a => a.trim()).filter(a => !!a)
	};

	await setup();
});

// After main suite (after all tests)
after(async function () {
	try {
		let deleted = false;
		await measureAndLog(Promise.race([
			new Promise<void>((resolve, reject) => rimraf(testDataPath, { maxBusyTries: 10 }, error => {
				if (error) {
					reject(error);
				} else {
					deleted = true;
					resolve();
				}
			})),
			timeout(30000).then(() => {
				if (!deleted) {
					throw new Error('giving up after 30s');
				}
			})
		]), 'rimraf(testDataPath)', logger);
	} catch (error) {
		logger.log(`Unable to delete smoke test workspace: ${error}. This indicates some process is locking the workspace folder.`);
	}
});

describe(`VSCode Smoke Tests (${opts.web ? 'Web' : 'Electron'})`, () => {
	if (!opts.web) { setupDataLossTests(() => opts['stable-build'] /* Do not change, deferred for a reason! */, logger); }
	if (!opts.web) { setupPreferencesTests(logger); }
	setupSearchTests(logger);
	setupNotebookTests(logger);
	setupLanguagesTests(logger);
	if (opts.web) { setupTerminalTests(logger); } // TODO@daniel TODO@meggan: Enable terminal tests for non-web when the desktop driver is moved to playwright
	setupStatusbarTests(!!opts.web, logger);
	if (quality !== Quality.Dev) { setupExtensionTests(logger); }
	if (!opts.web) { setupMultirootTests(logger); }
	if (!opts.web && !opts.remote && quality !== Quality.Dev) { setupLocalizationTests(logger); }
	if (!opts.web && !opts.remote) { setupLaunchTests(logger); }
});<|MERGE_RESOLUTION|>--- conflicted
+++ resolved
@@ -273,11 +273,7 @@
 			throw new Error(`Could not find suitable stable version ${majorMinorVersion}`);
 		}
 
-<<<<<<< HEAD
 		console.log(`*** Found VS Colgattium v${version}, downloading previous VS Colgattium version ${previousVersion.version}...`);
-=======
-		logger.log(`Found VS Code v${version}, downloading previous VS Code version ${previousVersion.version}...`);
->>>>>>> 9931bae8
 
 		const stableCodeExecutable = await measureAndLog(vscodetest.download({
 			cachePath: path.join(os.tmpdir(), 'vscode-test'),
