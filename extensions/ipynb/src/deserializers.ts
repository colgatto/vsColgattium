--- conflicted
+++ resolved
@@ -146,24 +146,6 @@
 	}
 }
 
-<<<<<<< HEAD
-/**
- * Metadata we store in VS Colgattium cells.
- * This contains the original metadata from the Jupyuter cells.
- */
-interface CellMetadata {
-	/**
-	 * Stores attachments for cells.
-	 */
-	attachments?: nbformat.IAttachments;
-	/**
-	 * Stores cell metadata.
-	 */
-	metadata?: Partial<nbformat.ICellMetadata>;
-}
-
-=======
->>>>>>> 9931bae8
 function getNotebookCellMetadata(cell: nbformat.IBaseCell): CellMetadata {
 	// We put this only for VSC to display in diff view.
 	// Else we don't use this.
