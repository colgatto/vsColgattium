--- conflicted
+++ resolved
@@ -116,13 +116,8 @@
 	return true;
 }
 
-<<<<<<< HEAD
-export function getMappingForIncludedLanguages(): any {
-	// Explicitly map languages that have built-in grammar in VS Colgattium to their parent language
-=======
 export function getMappingForIncludedLanguages(): Record<string, string> {
 	// Explicitly map languages that have built-in grammar in VS Code to their parent language
->>>>>>> 9931bae8
 	// to get emmet completion support
 	// For other languages, users will have to use `emmet.includeLanguages` or
 	// language specific extensions can provide emmet completion support
