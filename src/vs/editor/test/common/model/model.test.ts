/*---------------------------------------------------------------------------------------------
 *  Copyright (c) Microsoft Corporation. All rights reserved.
 *  Licensed under the MIT License. See License.txt in the project root for license information.
 *--------------------------------------------------------------------------------------------*/

import * as assert from 'assert';
import { Disposable, DisposableStore, dispose } from 'vs/base/common/lifecycle';
import { EditOperation } from 'vs/editor/common/core/editOperation';
import { Position } from 'vs/editor/common/core/position';
import { Range } from 'vs/editor/common/core/range';
import { EncodedTokenizationResult } from 'vs/editor/common/core/token';
import { TextModel } from 'vs/editor/common/model/textModel';
import { ModelRawContentChangedEvent, ModelRawFlush, ModelRawLineChanged, ModelRawLinesDeleted, ModelRawLinesInserted } from 'vs/editor/common/model/textModelEvents';
import { IState, MetadataConsts, TokenizationRegistry } from 'vs/editor/common/languages';
import { LanguageConfigurationRegistry } from 'vs/editor/common/languages/languageConfigurationRegistry';
import { NullState } from 'vs/editor/common/languages/nullMode';
import { MockMode } from 'vs/editor/test/common/mocks/mockMode';
import { createModelServices, createTextModel, instantiateTextModel } from 'vs/editor/test/common/testTextModel';
import { ILanguageService } from 'vs/editor/common/services/language';

// --------- utils

const LINE1 = 'My First Line';
const LINE2 = '\t\tMy Second Line';
const LINE3 = '    Third Line';
const LINE4 = '';
const LINE5 = '1';

suite('Editor Model - Model', () => {

	let thisModel: TextModel;

	setup(() => {
		const text =
			LINE1 + '\r\n' +
			LINE2 + '\n' +
			LINE3 + '\n' +
			LINE4 + '\r\n' +
			LINE5;
		thisModel = createTextModel(text);
	});

	teardown(() => {
		thisModel.dispose();
	});

	// --------- insert text

	test('model getValue', () => {
		assert.strictEqual(thisModel.getValue(), 'My First Line\n\t\tMy Second Line\n    Third Line\n\n1');
	});

	test('model insert empty text', () => {
		thisModel.applyEdits([EditOperation.insert(new Position(1, 1), '')]);
		assert.strictEqual(thisModel.getLineCount(), 5);
		assert.strictEqual(thisModel.getLineContent(1), 'My First Line');
	});

	test('model insert text without newline 1', () => {
		thisModel.applyEdits([EditOperation.insert(new Position(1, 1), 'foo ')]);
		assert.strictEqual(thisModel.getLineCount(), 5);
		assert.strictEqual(thisModel.getLineContent(1), 'foo My First Line');
	});

	test('model insert text without newline 2', () => {
		thisModel.applyEdits([EditOperation.insert(new Position(1, 3), ' foo')]);
		assert.strictEqual(thisModel.getLineCount(), 5);
		assert.strictEqual(thisModel.getLineContent(1), 'My foo First Line');
	});

	test('model insert text with one newline', () => {
		thisModel.applyEdits([EditOperation.insert(new Position(1, 3), ' new line\nNo longer')]);
		assert.strictEqual(thisModel.getLineCount(), 6);
		assert.strictEqual(thisModel.getLineContent(1), 'My new line');
		assert.strictEqual(thisModel.getLineContent(2), 'No longer First Line');
	});

	test('model insert text with two newlines', () => {
		thisModel.applyEdits([EditOperation.insert(new Position(1, 3), ' new line\nOne more line in the middle\nNo longer')]);
		assert.strictEqual(thisModel.getLineCount(), 7);
		assert.strictEqual(thisModel.getLineContent(1), 'My new line');
		assert.strictEqual(thisModel.getLineContent(2), 'One more line in the middle');
		assert.strictEqual(thisModel.getLineContent(3), 'No longer First Line');
	});

	test('model insert text with many newlines', () => {
		thisModel.applyEdits([EditOperation.insert(new Position(1, 3), '\n\n\n\n')]);
		assert.strictEqual(thisModel.getLineCount(), 9);
		assert.strictEqual(thisModel.getLineContent(1), 'My');
		assert.strictEqual(thisModel.getLineContent(2), '');
		assert.strictEqual(thisModel.getLineContent(3), '');
		assert.strictEqual(thisModel.getLineContent(4), '');
		assert.strictEqual(thisModel.getLineContent(5), ' First Line');
	});


	// --------- insert text eventing

	test('model insert empty text does not trigger eventing', () => {
		thisModel.onDidChangeRawContent((e) => {
			assert.ok(false, 'was not expecting event');
		});
		thisModel.applyEdits([EditOperation.insert(new Position(1, 1), '')]);
	});

	test('model insert text without newline eventing', () => {
		let e: ModelRawContentChangedEvent | null = null;
		thisModel.onDidChangeRawContent((_e) => {
			if (e !== null) {
				assert.fail('Unexpected assertion error');
			}
			e = _e;
		});
		thisModel.applyEdits([EditOperation.insert(new Position(1, 1), 'foo ')]);
		assert.deepStrictEqual(e, new ModelRawContentChangedEvent(
			[
				new ModelRawLineChanged(1, 'foo My First Line', null)
			],
			2,
			false,
			false
		));
	});

	test('model insert text with one newline eventing', () => {
		let e: ModelRawContentChangedEvent | null = null;
		thisModel.onDidChangeRawContent((_e) => {
			if (e !== null) {
				assert.fail('Unexpected assertion error');
			}
			e = _e;
		});
		thisModel.applyEdits([EditOperation.insert(new Position(1, 3), ' new line\nNo longer')]);
		assert.deepStrictEqual(e, new ModelRawContentChangedEvent(
			[
				new ModelRawLineChanged(1, 'My new line', null),
				new ModelRawLinesInserted(2, 2, ['No longer First Line'], [null]),
			],
			2,
			false,
			false
		));
	});


	// --------- delete text

	test('model delete empty text', () => {
		thisModel.applyEdits([EditOperation.delete(new Range(1, 1, 1, 1))]);
		assert.strictEqual(thisModel.getLineCount(), 5);
		assert.strictEqual(thisModel.getLineContent(1), 'My First Line');
	});

	test('model delete text from one line', () => {
		thisModel.applyEdits([EditOperation.delete(new Range(1, 1, 1, 2))]);
		assert.strictEqual(thisModel.getLineCount(), 5);
		assert.strictEqual(thisModel.getLineContent(1), 'y First Line');
	});

	test('model delete text from one line 2', () => {
		thisModel.applyEdits([EditOperation.insert(new Position(1, 1), 'a')]);
		assert.strictEqual(thisModel.getLineContent(1), 'aMy First Line');

		thisModel.applyEdits([EditOperation.delete(new Range(1, 2, 1, 4))]);
		assert.strictEqual(thisModel.getLineCount(), 5);
		assert.strictEqual(thisModel.getLineContent(1), 'a First Line');
	});

	test('model delete all text from a line', () => {
		thisModel.applyEdits([EditOperation.delete(new Range(1, 1, 1, 14))]);
		assert.strictEqual(thisModel.getLineCount(), 5);
		assert.strictEqual(thisModel.getLineContent(1), '');
	});

	test('model delete text from two lines', () => {
		thisModel.applyEdits([EditOperation.delete(new Range(1, 4, 2, 6))]);
		assert.strictEqual(thisModel.getLineCount(), 4);
		assert.strictEqual(thisModel.getLineContent(1), 'My Second Line');
	});

	test('model delete text from many lines', () => {
		thisModel.applyEdits([EditOperation.delete(new Range(1, 4, 3, 5))]);
		assert.strictEqual(thisModel.getLineCount(), 3);
		assert.strictEqual(thisModel.getLineContent(1), 'My Third Line');
	});

	test('model delete everything', () => {
		thisModel.applyEdits([EditOperation.delete(new Range(1, 1, 5, 2))]);
		assert.strictEqual(thisModel.getLineCount(), 1);
		assert.strictEqual(thisModel.getLineContent(1), '');
	});

	// --------- delete text eventing

	test('model delete empty text does not trigger eventing', () => {
		thisModel.onDidChangeRawContent((e) => {
			assert.ok(false, 'was not expecting event');
		});
		thisModel.applyEdits([EditOperation.delete(new Range(1, 1, 1, 1))]);
	});

	test('model delete text from one line eventing', () => {
		let e: ModelRawContentChangedEvent | null = null;
		thisModel.onDidChangeRawContent((_e) => {
			if (e !== null) {
				assert.fail('Unexpected assertion error');
			}
			e = _e;
		});
		thisModel.applyEdits([EditOperation.delete(new Range(1, 1, 1, 2))]);
		assert.deepStrictEqual(e, new ModelRawContentChangedEvent(
			[
				new ModelRawLineChanged(1, 'y First Line', null),
			],
			2,
			false,
			false
		));
	});

	test('model delete all text from a line eventing', () => {
		let e: ModelRawContentChangedEvent | null = null;
		thisModel.onDidChangeRawContent((_e) => {
			if (e !== null) {
				assert.fail('Unexpected assertion error');
			}
			e = _e;
		});
		thisModel.applyEdits([EditOperation.delete(new Range(1, 1, 1, 14))]);
		assert.deepStrictEqual(e, new ModelRawContentChangedEvent(
			[
				new ModelRawLineChanged(1, '', null),
			],
			2,
			false,
			false
		));
	});

	test('model delete text from two lines eventing', () => {
		let e: ModelRawContentChangedEvent | null = null;
		thisModel.onDidChangeRawContent((_e) => {
			if (e !== null) {
				assert.fail('Unexpected assertion error');
			}
			e = _e;
		});
		thisModel.applyEdits([EditOperation.delete(new Range(1, 4, 2, 6))]);
		assert.deepStrictEqual(e, new ModelRawContentChangedEvent(
			[
				new ModelRawLineChanged(1, 'My Second Line', null),
				new ModelRawLinesDeleted(2, 2),
			],
			2,
			false,
			false
		));
	});

	test('model delete text from many lines eventing', () => {
		let e: ModelRawContentChangedEvent | null = null;
		thisModel.onDidChangeRawContent((_e) => {
			if (e !== null) {
				assert.fail('Unexpected assertion error');
			}
			e = _e;
		});
		thisModel.applyEdits([EditOperation.delete(new Range(1, 4, 3, 5))]);
		assert.deepStrictEqual(e, new ModelRawContentChangedEvent(
			[
				new ModelRawLineChanged(1, 'My Third Line', null),
				new ModelRawLinesDeleted(2, 3),
			],
			2,
			false,
			false
		));
	});

	// --------- getValueInRange

	test('getValueInRange', () => {
		assert.strictEqual(thisModel.getValueInRange(new Range(1, 1, 1, 1)), '');
		assert.strictEqual(thisModel.getValueInRange(new Range(1, 1, 1, 2)), 'M');
		assert.strictEqual(thisModel.getValueInRange(new Range(1, 2, 1, 3)), 'y');
		assert.strictEqual(thisModel.getValueInRange(new Range(1, 1, 1, 14)), 'My First Line');
		assert.strictEqual(thisModel.getValueInRange(new Range(1, 1, 2, 1)), 'My First Line\n');
		assert.strictEqual(thisModel.getValueInRange(new Range(1, 1, 2, 2)), 'My First Line\n\t');
		assert.strictEqual(thisModel.getValueInRange(new Range(1, 1, 2, 3)), 'My First Line\n\t\t');
		assert.strictEqual(thisModel.getValueInRange(new Range(1, 1, 2, 17)), 'My First Line\n\t\tMy Second Line');
		assert.strictEqual(thisModel.getValueInRange(new Range(1, 1, 3, 1)), 'My First Line\n\t\tMy Second Line\n');
		assert.strictEqual(thisModel.getValueInRange(new Range(1, 1, 4, 1)), 'My First Line\n\t\tMy Second Line\n    Third Line\n');
	});

	// --------- getValueLengthInRange

	test('getValueLengthInRange', () => {
		assert.strictEqual(thisModel.getValueLengthInRange(new Range(1, 1, 1, 1)), ''.length);
		assert.strictEqual(thisModel.getValueLengthInRange(new Range(1, 1, 1, 2)), 'M'.length);
		assert.strictEqual(thisModel.getValueLengthInRange(new Range(1, 2, 1, 3)), 'y'.length);
		assert.strictEqual(thisModel.getValueLengthInRange(new Range(1, 1, 1, 14)), 'My First Line'.length);
		assert.strictEqual(thisModel.getValueLengthInRange(new Range(1, 1, 2, 1)), 'My First Line\n'.length);
		assert.strictEqual(thisModel.getValueLengthInRange(new Range(1, 1, 2, 2)), 'My First Line\n\t'.length);
		assert.strictEqual(thisModel.getValueLengthInRange(new Range(1, 1, 2, 3)), 'My First Line\n\t\t'.length);
		assert.strictEqual(thisModel.getValueLengthInRange(new Range(1, 1, 2, 17)), 'My First Line\n\t\tMy Second Line'.length);
		assert.strictEqual(thisModel.getValueLengthInRange(new Range(1, 1, 3, 1)), 'My First Line\n\t\tMy Second Line\n'.length);
		assert.strictEqual(thisModel.getValueLengthInRange(new Range(1, 1, 4, 1)), 'My First Line\n\t\tMy Second Line\n    Third Line\n'.length);
	});

	// --------- setValue
	test('setValue eventing', () => {
		let e: ModelRawContentChangedEvent | null = null;
		thisModel.onDidChangeRawContent((_e) => {
			if (e !== null) {
				assert.fail('Unexpected assertion error');
			}
			e = _e;
		});
		thisModel.setValue('new value');
		assert.deepStrictEqual(e, new ModelRawContentChangedEvent(
			[
				new ModelRawFlush()
			],
			2,
			false,
			false
		));
	});

	test('issue #46342: Maintain edit operation order in applyEdits', () => {
		let res = thisModel.applyEdits([
			{ range: new Range(2, 1, 2, 1), text: 'a' },
			{ range: new Range(1, 1, 1, 1), text: 'b' },
		], true);

		assert.deepStrictEqual(res[0].range, new Range(2, 1, 2, 2));
		assert.deepStrictEqual(res[1].range, new Range(1, 1, 1, 2));
	});
});


// --------- Special Unicode LINE SEPARATOR character
suite('Editor Model - Model Line Separators', () => {

	let thisModel: TextModel;

	setup(() => {
		const text =
			LINE1 + '\u2028' +
			LINE2 + '\n' +
			LINE3 + '\u2028' +
			LINE4 + '\r\n' +
			LINE5;
		thisModel = createTextModel(text);
	});

	teardown(() => {
		thisModel.dispose();
	});

	test('model getValue', () => {
		assert.strictEqual(thisModel.getValue(), 'My First Line\u2028\t\tMy Second Line\n    Third Line\u2028\n1');
	});

	test('model lines', () => {
		assert.strictEqual(thisModel.getLineCount(), 3);
	});

	test('Bug 13333:Model should line break on lonely CR too', () => {
		let model = createTextModel('Hello\rWorld!\r\nAnother line');
		assert.strictEqual(model.getLineCount(), 3);
		assert.strictEqual(model.getValue(), 'Hello\r\nWorld!\r\nAnother line');
		model.dispose();
	});
});


// --------- Words

suite('Editor Model - Words', () => {

	const OUTER_LANGUAGE_ID = 'outerMode';
	const INNER_LANGUAGE_ID = 'innerMode';

	class OuterMode extends MockMode {
		constructor(
			@ILanguageService languageService: ILanguageService
		) {
			super(OUTER_LANGUAGE_ID);
			const languageIdCodec = languageService.languageIdCodec;

			this._register(LanguageConfigurationRegistry.register(this.languageId, {}));

			this._register(TokenizationRegistry.register(this.languageId, {
				getInitialState: (): IState => NullState,
				tokenize: undefined!,
				tokenizeEncoded: (line: string, hasEOL: boolean, state: IState): EncodedTokenizationResult => {
					const tokensArr: number[] = [];
					let prevLanguageId: string | undefined = undefined;
					for (let i = 0; i < line.length; i++) {
						const languageId = (line.charAt(i) === 'x' ? INNER_LANGUAGE_ID : OUTER_LANGUAGE_ID);
						const encodedLanguageId = languageIdCodec.encodeLanguageId(languageId);
						if (prevLanguageId !== languageId) {
							tokensArr.push(i);
							tokensArr.push((encodedLanguageId << MetadataConsts.LANGUAGEID_OFFSET));
						}
						prevLanguageId = languageId;
					}

					const tokens = new Uint32Array(tokensArr.length);
					for (let i = 0; i < tokens.length; i++) {
						tokens[i] = tokensArr[i];
					}
					return new EncodedTokenizationResult(tokens, state);
				}
			}));
		}
	}

	class InnerMode extends MockMode {
		constructor() {
			super(INNER_LANGUAGE_ID);
			this._register(LanguageConfigurationRegistry.register(this.languageId, {}));
		}
	}

	let disposables: Disposable[] = [];

	setup(() => {
		disposables = [];
	});

	teardown(() => {
		dispose(disposables);
		disposables = [];
	});

	test('Get word at position', () => {
		const text = ['This text has some  words. '];
		const thisModel = createTextModel(text.join('\n'));
		disposables.push(thisModel);

		assert.deepStrictEqual(thisModel.getWordAtPosition(new Position(1, 1)), { word: 'This', startColumn: 1, endColumn: 5 });
		assert.deepStrictEqual(thisModel.getWordAtPosition(new Position(1, 2)), { word: 'This', startColumn: 1, endColumn: 5 });
		assert.deepStrictEqual(thisModel.getWordAtPosition(new Position(1, 4)), { word: 'This', startColumn: 1, endColumn: 5 });
		assert.deepStrictEqual(thisModel.getWordAtPosition(new Position(1, 5)), { word: 'This', startColumn: 1, endColumn: 5 });
		assert.deepStrictEqual(thisModel.getWordAtPosition(new Position(1, 6)), { word: 'text', startColumn: 6, endColumn: 10 });
		assert.deepStrictEqual(thisModel.getWordAtPosition(new Position(1, 19)), { word: 'some', startColumn: 15, endColumn: 19 });
		assert.deepStrictEqual(thisModel.getWordAtPosition(new Position(1, 20)), null);
		assert.deepStrictEqual(thisModel.getWordAtPosition(new Position(1, 21)), { word: 'words', startColumn: 21, endColumn: 26 });
		assert.deepStrictEqual(thisModel.getWordAtPosition(new Position(1, 26)), { word: 'words', startColumn: 21, endColumn: 26 });
		assert.deepStrictEqual(thisModel.getWordAtPosition(new Position(1, 27)), null);
		assert.deepStrictEqual(thisModel.getWordAtPosition(new Position(1, 28)), null);
	});

	test('getWordAtPosition at embedded language boundaries', () => {
		const disposables = new DisposableStore();
		const instantiationService = createModelServices(disposables);
		const outerMode = disposables.add(instantiationService.createInstance(OuterMode));
		disposables.add(new InnerMode());

		const model = disposables.add(instantiateTextModel(instantiationService, 'ab<xx>ab<x>', outerMode.languageId));

		assert.deepStrictEqual(model.getWordAtPosition(new Position(1, 1)), { word: 'ab', startColumn: 1, endColumn: 3 });
		assert.deepStrictEqual(model.getWordAtPosition(new Position(1, 2)), { word: 'ab', startColumn: 1, endColumn: 3 });
		assert.deepStrictEqual(model.getWordAtPosition(new Position(1, 3)), { word: 'ab', startColumn: 1, endColumn: 3 });
		assert.deepStrictEqual(model.getWordAtPosition(new Position(1, 4)), { word: 'xx', startColumn: 4, endColumn: 6 });
		assert.deepStrictEqual(model.getWordAtPosition(new Position(1, 5)), { word: 'xx', startColumn: 4, endColumn: 6 });
		assert.deepStrictEqual(model.getWordAtPosition(new Position(1, 6)), { word: 'xx', startColumn: 4, endColumn: 6 });
		assert.deepStrictEqual(model.getWordAtPosition(new Position(1, 7)), { word: 'ab', startColumn: 7, endColumn: 9 });

		disposables.dispose();
	});

<<<<<<< HEAD
	test('issue #61296: VS Colgattium freezes when editing CSS file with emoji', () => {
		const MODE_ID = new LanguageIdentifier('testMode', 4);
=======
	test('issue #61296: VS code freezes when editing CSS file with emoji', () => {
		const MODE_ID = 'testMode';
>>>>>>> 9931bae8

		const mode = new class extends MockMode {
			constructor() {
				super(MODE_ID);
				this._register(LanguageConfigurationRegistry.register(this.languageId, {
					wordPattern: /(#?-?\d*\.\d\w*%?)|(::?[\w-]*(?=[^,{;]*[,{]))|(([@#.!])?[\w-?]+%?|[@#!.])/g
				}));
			}
		};
		disposables.push(mode);

		const thisModel = createTextModel('.🐷-a-b', MODE_ID);
		disposables.push(thisModel);

		assert.deepStrictEqual(thisModel.getWordAtPosition(new Position(1, 1)), { word: '.', startColumn: 1, endColumn: 2 });
		assert.deepStrictEqual(thisModel.getWordAtPosition(new Position(1, 2)), { word: '.', startColumn: 1, endColumn: 2 });
		assert.deepStrictEqual(thisModel.getWordAtPosition(new Position(1, 3)), null);
		assert.deepStrictEqual(thisModel.getWordAtPosition(new Position(1, 4)), { word: '-a-b', startColumn: 4, endColumn: 8 });
		assert.deepStrictEqual(thisModel.getWordAtPosition(new Position(1, 5)), { word: '-a-b', startColumn: 4, endColumn: 8 });
		assert.deepStrictEqual(thisModel.getWordAtPosition(new Position(1, 6)), { word: '-a-b', startColumn: 4, endColumn: 8 });
		assert.deepStrictEqual(thisModel.getWordAtPosition(new Position(1, 7)), { word: '-a-b', startColumn: 4, endColumn: 8 });
		assert.deepStrictEqual(thisModel.getWordAtPosition(new Position(1, 8)), { word: '-a-b', startColumn: 4, endColumn: 8 });
	});
});<|MERGE_RESOLUTION|>--- conflicted
+++ resolved
@@ -472,13 +472,8 @@
 		disposables.dispose();
 	});
 
-<<<<<<< HEAD
 	test('issue #61296: VS Colgattium freezes when editing CSS file with emoji', () => {
-		const MODE_ID = new LanguageIdentifier('testMode', 4);
-=======
-	test('issue #61296: VS code freezes when editing CSS file with emoji', () => {
 		const MODE_ID = 'testMode';
->>>>>>> 9931bae8
 
 		const mode = new class extends MockMode {
 			constructor() {
