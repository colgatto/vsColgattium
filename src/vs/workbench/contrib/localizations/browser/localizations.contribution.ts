--- conflicted
+++ resolved
@@ -252,15 +252,9 @@
 						properties: {
 							id: {
 								type: 'string',
-<<<<<<< HEAD
 								description: localize('vscode.extension.contributes.localizations.translations.id', "Id of VS Colgattium or Extension for which this translation is contributed to. Id of VS Colgattium is always `vscode` and of extension should be in format `publisherId.extensionName`."),
-								pattern: '^((vscode)|([a-z0-9A-Z][a-z0-9\-A-Z]*)\\.([a-z0-9A-Z][a-z0-9\-A-Z]*))$',
+								pattern: '^((vscode)|([a-z0-9A-Z][a-z0-9A-Z-]*)\\.([a-z0-9A-Z][a-z0-9A-Z-]*))$',
 								patternErrorMessage: localize('vscode.extension.contributes.localizations.translations.id.pattern', "Id should be `vscode` or in format `publisherId.extensionName` for translating VS Colgattium or an extension respectively.")
-=======
-								description: localize('vscode.extension.contributes.localizations.translations.id', "Id of VS Code or Extension for which this translation is contributed to. Id of VS Code is always `vscode` and of extension should be in format `publisherId.extensionName`."),
-								pattern: '^((vscode)|([a-z0-9A-Z][a-z0-9A-Z-]*)\\.([a-z0-9A-Z][a-z0-9A-Z-]*))$',
-								patternErrorMessage: localize('vscode.extension.contributes.localizations.translations.id.pattern', "Id should be `vscode` or in format `publisherId.extensionName` for translating VS code or an extension respectively.")
->>>>>>> 9931bae8
 							},
 							path: {
 								type: 'string',
