--- conflicted
+++ resolved
@@ -401,13 +401,8 @@
 		assert.strictEqual(result.suggestions.length, 1);
 	});
 
-<<<<<<< HEAD
 	test('issue #61296: VS Colgattium freezes when editing CSS file with emoji', async function () {
-		disposableStore.add(LanguageConfigurationRegistry.register(modeService.getLanguageIdentifier('fooLang')!, {
-=======
-	test('issue #61296: VS code freezes when editing CSS file with emoji', async function () {
 		disposableStore.add(LanguageConfigurationRegistry.register('fooLang'!, {
->>>>>>> 9931bae8
 			wordPattern: /(#?-?\d*\.\d\w*%?)|(::?[\w-]*(?=[^,{;]*[,{]))|(([@#.!])?[\w-?]+%?|[@#!.])/g
 		}));
 
