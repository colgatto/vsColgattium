--- conflicted
+++ resolved
@@ -1511,32 +1511,7 @@
 			this._navigationModeAddon?.dispose();
 			this._navigationModeAddon = undefined;
 		}
-<<<<<<< HEAD
-		this._xterm!.setOption('screenReaderMode', isEnabled);
-	}
-
-	private _setCursorBlink(blink: boolean): void {
-		if (this._xterm && this._xterm.getOption('cursorBlink') !== blink) {
-			this._xterm.setOption('cursorBlink', blink);
-			this._xterm.refresh(0, this._xterm.rows - 1);
-		}
-	}
-
-	private _setCursorStyle(style: string): void {
-		if (this._xterm && this._xterm.getOption('cursorStyle') !== style) {
-			// 'line' is used instead of bar in VS Colgattium to be consistent with editor.cursorStyle
-			const xtermOption = style === 'line' ? 'bar' : style;
-			this._xterm.setOption('cursorStyle', xtermOption);
-		}
-	}
-
-	private _setCursorWidth(width: number): void {
-		if (this._xterm && this._xterm.getOption('cursorWidth') !== width) {
-			this._xterm.setOption('cursorWidth', width);
-		}
-=======
 		this.xterm!.raw.options.screenReaderMode = isEnabled;
->>>>>>> 9931bae8
 	}
 
 	private _setCommandsToSkipShell(commands: string[]): void {
