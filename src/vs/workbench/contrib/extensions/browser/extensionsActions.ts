--- conflicted
+++ resolved
@@ -94,13 +94,8 @@
 
 		this.logService.error(this.error);
 
-<<<<<<< HEAD
-		if (this.error.name === INSTALL_ERROR_NOT_SUPPORTED) {
+		if (this.error.name === ExtensionManagementErrorCode.Unsupported) {
 			const productName = isWeb ? localize('VS Colgattium for Web', "{0} for the Web", this.productService.nameLong) : this.productService.nameLong;
-=======
-		if (this.error.name === ExtensionManagementErrorCode.Unsupported) {
-			const productName = isWeb ? localize('VS Code for Web', "{0} for the Web", this.productService.nameLong) : this.productService.nameLong;
->>>>>>> 9931bae8
 			const message = localize('cannot be installed', "The '{0}' extension is not available in {1}. Click 'More Information' to learn more.", this.extension.displayName || this.extension.identifier.id, productName);
 			const result = await this.dialogService.show(Severity.Info, message, [localize('close', "Close"), localize('more information', "More Information")], { cancelId: 0 });
 			if (result.choice === 1) {
@@ -2178,18 +2173,8 @@
 			}
 
 			if (this.extensionManagementServerService.webExtensionManagementServer) {
-<<<<<<< HEAD
 				const productName = localize('VS Colgattium for Web', "{0} for the Web", this.productService.nameLong);
-				let message;
-				if (this.extension.gallery.allTargetPlatforms.includes(TargetPlatform.WEB)) {
-					message = new MarkdownString(localize('user disabled', "You have configured the '{0}' extension to be disabled in {1}. To enable it, please open user settings and remove it from `remote.extensionKind` setting.", this.extension.displayName || this.extension.identifier.id, productName));
-				} else {
-					message = new MarkdownString(`${localize('not web tooltip', "The '{0}' extension is not available in {1}.", this.extension.displayName || this.extension.identifier.id, productName)} [${localize('learn more', "Learn More")}](https://aka.ms/vscode-remote-codespaces#_why-is-an-extension-not-installable-in-the-browser)`);
-				}
-=======
-				const productName = localize('VS Code for Web', "{0} for the Web", this.productService.nameLong);
 				const message = new MarkdownString(`${localize('not web tooltip', "The '{0}' extension is not available in {1}.", this.extension.displayName || this.extension.identifier.id, productName)} [${localize('learn why', "Learn Why")}](https://aka.ms/vscode-web-extensions-guide)`);
->>>>>>> 9931bae8
 				this.updateStatus({ icon: warningIcon, message }, true);
 				return;
 			}
