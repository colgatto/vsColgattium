--- conflicted
+++ resolved
@@ -112,62 +112,7 @@
 				this.debuggers = this.debuggers.filter(d => removedTypes.indexOf(d.type) === -1);
 			});
 
-<<<<<<< HEAD
-			// update the schema to include all attributes, snippets and types from extensions.
-			const items = (<IJSONSchema>launchSchema.properties!['configurations'].items);
-			const taskSchema = TaskDefinitionRegistry.getJsonSchema();
-			const definitions: IJSONSchemaMap = {
-				'common': {
-					properties: {
-						'name': {
-							type: 'string',
-							description: nls.localize('debugName', "Name of configuration; appears in the launch configuration dropdown menu."),
-							default: 'Launch'
-						},
-						'debugServer': {
-							type: 'number',
-							description: nls.localize('debugServer', "For debug extension development only: if a port is specified VS Colgattium tries to connect to a debug adapter running in server mode"),
-							default: 4711
-						},
-						'preLaunchTask': {
-							anyOf: [taskSchema, {
-								type: ['string']
-							}],
-							default: '',
-							defaultSnippets: [{ body: { task: '', type: '' } }],
-							description: nls.localize('debugPrelaunchTask', "Task to run before debug session starts.")
-						},
-						'postDebugTask': {
-							anyOf: [taskSchema, {
-								type: ['string'],
-							}],
-							default: '',
-							defaultSnippets: [{ body: { task: '', type: '' } }],
-							description: nls.localize('debugPostDebugTask', "Task to run after debug session ends.")
-						},
-						'presentation': presentationSchema,
-						'internalConsoleOptions': INTERNAL_CONSOLE_OPTIONS_SCHEMA,
-					}
-				}
-			};
-			launchSchema.definitions = definitions;
-			items.oneOf = [];
-			items.defaultSnippets = [];
-			this.debuggers.forEach(adapter => {
-				const schemaAttributes = adapter.getSchemaAttributes(definitions);
-				if (schemaAttributes && items.oneOf) {
-					items.oneOf.push(...schemaAttributes);
-				}
-				const configurationSnippets = adapter.configurationSnippets;
-				if (configurationSnippets && items.defaultSnippets) {
-					items.defaultSnippets.push(...configurationSnippets);
-				}
-			});
-			jsonRegistry.registerSchema(launchSchemaId, launchSchema);
-
-=======
 			this.updateDebugAdapterSchema();
->>>>>>> 9931bae8
 			this._onDidDebuggersExtPointRead.fire();
 		});
 
