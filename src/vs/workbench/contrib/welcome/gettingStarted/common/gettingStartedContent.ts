/*---------------------------------------------------------------------------------------------
 *  Copyright (c) Microsoft Corporation. All rights reserved.
 *  Licensed under the MIT License. See License.txt in the project root for license information.
 *--------------------------------------------------------------------------------------------*/

import 'vs/workbench/contrib/welcome/gettingStarted/common/media/example_markdown_media';
import 'vs/workbench/contrib/welcome/gettingStarted/common/media/notebookProfile';
import { localize } from 'vs/nls';
import { Codicon } from 'vs/base/common/codicons';
import { ThemeIcon } from 'vs/platform/theme/common/themeService';
import { registerIcon } from 'vs/platform/theme/common/iconRegistry';
import { NotebookSetting } from 'vs/workbench/contrib/notebook/common/notebookCommon';


const setupIcon = registerIcon('getting-started-setup', Codicon.zap, localize('getting-started-setup-icon', "Icon used for the setup category of welcome page"));
const beginnerIcon = registerIcon('getting-started-beginner', Codicon.lightbulb, localize('getting-started-beginner-icon', "Icon used for the beginner category of welcome page"));
const intermediateIcon = registerIcon('getting-started-intermediate', Codicon.mortarBoard, localize('getting-started-intermediate-icon', "Icon used for the intermediate category of welcome page"));


export type BuiltinGettingStartedStep = {
	id: string
	title: string,
	description: string,
	completionEvents?: string[]
	when?: string,
	media:
	| { type: 'image', path: string | { hc: string, light: string, dark: string }, altText: string }
	| { type: 'svg', path: string, altText: string }
	| { type: 'markdown', path: string },
};

export type BuiltinGettingStartedCategory = {
	id: string
	title: string,
	description: string,
	isFeatured: boolean,
	next?: string,
	icon: ThemeIcon,
	when?: string,
	content:
	| { type: 'steps', steps: BuiltinGettingStartedStep[] }
};

export type BuiltinGettingStartedStartEntry = {
	id: string
	title: string,
	description: string,
	icon: ThemeIcon,
	when?: string,
	content:
	| { type: 'startEntry', command: string }
};

type GettingStartedWalkthroughContent = BuiltinGettingStartedCategory[];
type GettingStartedStartEntryContent = BuiltinGettingStartedStartEntry[];

export const startEntries: GettingStartedStartEntryContent = [
	{
		id: 'welcome.showNewFileEntries',
		title: localize('gettingStarted.newFile.title', "New File..."),
		description: localize('gettingStarted.newFile.description', "Open a new untitled file, notebook, or custom editor."),
		icon: Codicon.newFile,
		content: {
			type: 'startEntry',
			command: 'welcome.showNewFileEntries',
		}
	},
	// {
	// 	id: 'welcome.showNewFolderEntries',
	// 	title: localize('gettingStarted.newFolder.title', "New Folder..."),
	// 	description: localize('gettingStarted.newFolder.description', "Create a folder from a Git repo or an extension contributed template folder"),
	// 	icon: Codicon.newFolder,
	// 	content: {
	// 		type: 'startEntry',
	// 		command: 'welcome.showNewFolderEntries',
	// 	}
	// },
	{
		id: 'topLevelOpenMac',
		title: localize('gettingStarted.openMac.title', "Open..."),
		description: localize('gettingStarted.openMac.description', "Open a file or folder to start working"),
		icon: Codicon.folderOpened,
		when: '!isWeb && isMac',
		content: {
			type: 'startEntry',
			command: 'workbench.action.files.openFileFolder',
		}
	},
	{
		id: 'topLevelOpenFile',
		title: localize('gettingStarted.openFile.title', "Open File..."),
		description: localize('gettingStarted.openFile.description', "Open a file to start working"),
		icon: Codicon.goToFile,
		when: 'isWeb || !isMac',
		content: {
			type: 'startEntry',
			command: 'workbench.action.files.openFile',
		}
	},
	{
		id: 'topLevelOpenFolder',
		title: localize('gettingStarted.openFolder.title', "Open Folder..."),
		description: localize('gettingStarted.openFolder.description', "Open a folder to start working"),
		icon: Codicon.folderOpened,
		when: '!isWeb && !isMac',
		content: {
			type: 'startEntry',
			command: 'workbench.action.files.openFolder',
		}
	},
	{
		id: 'topLevelOpenFolderWeb',
		title: localize('gettingStarted.openFolder.title', "Open Folder..."),
		description: localize('gettingStarted.openFolder.description', "Open a folder to start working"),
		icon: Codicon.folderOpened,
		when: 'isWeb && workbenchState == \'workspace\'',
		content: {
			type: 'startEntry',
			command: 'workbench.action.addRootFolder',
		}
	},
	{
		id: 'topLevelGitClone',
		title: localize('gettingStarted.topLevelGitClone.title', "Clone Git Repository..."),
		description: localize('gettingStarted.topLevelGitClone.description', "Clone a remote repository to a local folder"),
		when: 'config.git.enabled && !git.missing',
		icon: Codicon.sourceControl,
		content: {
			type: 'startEntry',
			command: 'git.clone',
		}
	},
	{
		id: 'topLevelGitOpen',
		title: localize('gettingStarted.topLevelGitOpen.title', "Open Repository..."),
		description: localize('gettingStarted.topLevelGitOpen.description', "Connect to a remote repository or pull request to browse, search, edit, and commit"),
		when: 'workspacePlatform == \'webworker\'',
		icon: Codicon.sourceControl,
		content: {
			type: 'startEntry',
			command: 'remoteHub.openRepository',
		}
	},
	{
		id: 'topLevelShowWalkthroughs',
		title: localize('gettingStarted.topLevelShowWalkthroughs.title', "Open a Walkthrough..."),
		description: localize('gettingStarted.topLevelShowWalkthroughs.description', "View a walkthrough on the editor or an extension"),
		icon: Codicon.checklist,
		when: 'allWalkthroughsHidden',
		content: {
			type: 'startEntry',
			command: 'welcome.showAllWalkthroughs',
		}
	},
];

const Button = (title: string, href: string) => `[${title}](${href})`;

export const walkthroughs: GettingStartedWalkthroughContent = [
	{
		id: 'Setup',
		title: localize('gettingStarted.setup.title', "Get Started with VS Colgattium"),
		description: localize('gettingStarted.setup.description', "Discover the best customizations to make VS Colgattium yours."),
		isFeatured: true,
		icon: setupIcon,
		when: '!isWeb',
		next: 'Beginner',
		content: {
			type: 'steps',
			steps: [
				{
					id: 'pickColorTheme',
					title: localize('gettingStarted.pickColor.title', "Choose the look you want"),
					description: localize('gettingStarted.pickColor.description.interpolated', "The right color palette helps you focus on your code, is easy on your eyes, and is simply more fun to use.\n{0}", Button(localize('titleID', "Browse Color Themes"), 'command:workbench.action.selectTheme')),
					completionEvents: [
						'onSettingChanged:workbench.colorTheme',
						'onCommand:workbench.action.selectTheme'
					],
					media: { type: 'markdown', path: 'example_markdown_media', }
				},
				{
<<<<<<< HEAD
					id: 'settingsSyncWeb',
					title: localize('gettingStarted.settingsSync.title', "Sync your stuff across devices"),
					description: localize('gettingStarted.settingsSync.description.interpolated', "Never lose the perfect VS Colgattium setup! Settings Sync will back up and share settings, keybindings & extensions across several installations.\n{0}", Button(localize('enableSync', "Enable Settings Sync"), 'command:workbench.userDataSync.actions.turnOn')),
					when: 'workspacePlatform == \'webworker\' && syncStatus != uninitialized',
=======
					id: 'settingsSync',
					title: localize('gettingStarted.settingsSync.title', "Sync to and from other devices"),
					description: localize('gettingStarted.settingsSync.description.interpolated', "Keep your essential VS Code customizations backed up and updated across all your devices.\n{0}", Button(localize('enableSync', "Enable Settings Sync"), 'command:workbench.userDataSync.actions.turnOn')),
					when: 'syncStatus != uninitialized',
>>>>>>> 9931bae8
					completionEvents: ['onEvent:sync-enabled'],
					media: {
						type: 'svg', altText: 'The "Turn on Sync" entry in the settings gear menu.', path: 'settingsSync.svg'
					},
				},
				{
					id: 'commandPaletteTask',
					title: localize('gettingStarted.commandPalette.title', "One shortcut to access everything"),
<<<<<<< HEAD
					description: localize('gettingStarted.commandPalette.description.interpolated', "Commands Palette is the keyboard way to accomplish any task in VS Colgattium. **Practice** by looking up your frequently used commands to save time and keep in the flow.\n{0}\n__Try searching for 'view toggle'.__", Button(localize('commandPalette', "Open Command Palette"), 'command:workbench.action.showCommands')),
=======
					description: localize('gettingStarted.commandPalette.description.interpolated', "Commands are the keyboard way to accomplish any task in VS Code. **Practice** by looking up your frequent ones to save time.\n{0}\n__Try searching for 'view toggle'.__", Button(localize('commandPalette', "Open Command Palette"), 'command:workbench.action.showCommands')),
>>>>>>> 9931bae8
					media: { type: 'svg', altText: 'Command Palette overlay for searching and executing commands.', path: 'commandPalette.svg' },
				},
				{
					id: 'extensionsWeb',
					title: localize('gettingStarted.extensions.title', "Limitless extensibility"),
<<<<<<< HEAD
					description: localize('gettingStarted.extensions.description.interpolated', "Extensions are VS Colgattium's power-ups. They range from handy productivity hacks, expanding out-of-the-box features, to adding completely new capabilities.\n{0}", Button(localize('browseRecommended', "Browse Recommended Extensions"), 'command:workbench.extensions.action.showPopularExtensions')),
					when: 'workspacePlatform == \'webworker\'',
					media: {
						type: 'svg', altText: 'VS Colgattium extension marketplace with featured language extensions', path: 'extensions.svg'
=======
					description: localize('gettingStarted.extensionsWeb.description.interpolated', "Extensions are VS Code's power-ups. A growing number are becoming available in the web.\n{0}", Button(localize('browsePopular', "Browse Popular Web Extensions"), 'command:workbench.extensions.action.showPopularExtensions')),
					when: 'workspacePlatform == \'webworker\'',
					media: {
						type: 'svg', altText: 'VS Code extension marketplace with featured language extensions', path: 'extensions-web.svg'
>>>>>>> 9931bae8
					},
				},
				{
					id: 'findLanguageExtensions',
					title: localize('gettingStarted.findLanguageExts.title', "Rich support for all your languages"),
					description: localize('gettingStarted.findLanguageExts.description.interpolated', "Code smarter with syntax highlighting, code completion, linting and debugging. While many languages are built-in, many more can be added as extensions.\n{0}", Button(localize('browseLangExts', "Browse Language Extensions"), 'command:workbench.extensions.action.showLanguageExtensions')),
					when: 'workspacePlatform != \'webworker\'',
					media: {
						type: 'svg', altText: 'Language extensions', path: 'languages.svg'
					},
				},
				{
					id: 'pickAFolderTask-Mac',
					title: localize('gettingStarted.setup.OpenFolder.title', "Open up your code"),
<<<<<<< HEAD
					description: localize('gettingStarted.setup.OpenFolderWeb.description.interpolated', "You're all set to start coding. Open a project folder to get your files into VS Colgattium.\n{0}\n{1}", Button(localize('openFolder', "Open Folder"), 'command:workbench.action.addRootFolder'), Button(localize('openRepository', "Open Repository"), 'command:remoteHub.openRepository')),
					when: 'isWeb && workspaceFolderCount == 0',
=======
					description: localize('gettingStarted.setup.OpenFolder.description.interpolated', "You're all set to start coding. Open a project folder to get your files into VS Code.\n{0}", Button(localize('pickFolder', "Pick a Folder"), 'command:workbench.action.files.openFileFolder')),
					when: 'isMac && workspaceFolderCount == 0',
>>>>>>> 9931bae8
					media: {
						type: 'svg', altText: 'Explorer view showing buttons for opening folder and cloning repository.', path: 'openFolder.svg'
					}
				},
				{
					id: 'pickAFolderTask-Other',
					title: localize('gettingStarted.setup.OpenFolder.title', "Open up your code"),
<<<<<<< HEAD
					description: localize('gettingStarted.setup.OpenFolder.description.interpolated', "You're all set to start coding. Open a project folder to get your files into VS Colgattium.\n{0}", Button(localize('pickFolder', "Pick a Folder"), 'command:workbench.action.files.openFileFolder')),
					when: '!isWeb && isMac && workspaceFolderCount == 0',
=======
					description: localize('gettingStarted.setup.OpenFolder.description.interpolated', "You're all set to start coding. Open a project folder to get your files into VS Code.\n{0}", Button(localize('pickFolder', "Pick a Folder"), 'command:workbench.action.files.openFolder')),
					when: '!isMac && workspaceFolderCount == 0',
>>>>>>> 9931bae8
					media: {
						type: 'svg', altText: 'Explorer view showing buttons for opening folder and cloning repository.', path: 'openFolder.svg'
					}
				},
				{
					id: 'quickOpen',
					title: localize('gettingStarted.quickOpen.title', "Quickly navigate between your files"),
					description: localize('gettingStarted.quickOpen.description.interpolated', "Navigate between files in an instant with one keystroke. Tip: Open multiple files by pressing the right arrow key.\n{0}", Button(localize('quickOpen', "Quick Open a File"), 'command:toSide:workbench.action.quickOpen')),
					when: 'workspaceFolderCount != 0',
					media: {
						type: 'svg', altText: 'Go to file in quick search.', path: 'search.svg'
					}
				}
			]
		}
	},

	{
		id: 'SetupWeb',
		title: localize('gettingStarted.setupWeb.title', "Get Started with VS Code in the Web"),
		description: localize('gettingStarted.setupWeb.description', "Discover the best customizations to make VS Code in the Web yours."),
		isFeatured: true,
		icon: setupIcon,
		when: 'isWeb',
		next: 'Beginner',
		content: {
			type: 'steps',
			steps: [
				{
					id: 'pickColorThemeWeb',
					title: localize('gettingStarted.pickColor.title', "Choose the look you want"),
					description: localize('gettingStarted.pickColor.description.interpolated', "The right color palette helps you focus on your code, is easy on your eyes, and is simply more fun to use.\n{0}", Button(localize('titleID', "Browse Color Themes"), 'command:workbench.action.selectTheme')),
					completionEvents: [
						'onSettingChanged:workbench.colorTheme',
						'onCommand:workbench.action.selectTheme'
					],
					media: { type: 'markdown', path: 'example_markdown_media', }
				},
				{
					id: 'settingsSyncWeb',
					title: localize('gettingStarted.settingsSync.title', "Sync to and from other devices"),
					description: localize('gettingStarted.settingsSync.description.interpolated', "Keep your essential VS Code customizations backed up and updated across all your devices.\n{0}", Button(localize('enableSync', "Enable Settings Sync"), 'command:workbench.userDataSync.actions.turnOn')),
					when: 'syncStatus != uninitialized',
					completionEvents: ['onEvent:sync-enabled'],
					media: {
						type: 'svg', altText: 'The "Turn on Sync" entry in the settings gear menu.', path: 'settingsSync.svg'
					},
				},
				{
					id: 'commandPaletteTaskWeb',
					title: localize('gettingStarted.commandPalette.title', "One shortcut to access everything"),
					description: localize('gettingStarted.commandPalette.description.interpolated', "Commands are the keyboard way to accomplish any task in VS Code. **Practice** by looking up your frequent ones to save time.\n{0}\n__Try searching for 'view toggle'.__", Button(localize('commandPalette', "Open Command Palette"), 'command:workbench.action.showCommands')),
					media: { type: 'svg', altText: 'Command Palette overlay for searching and executing commands.', path: 'commandPalette.svg' },
				},
				{
					id: 'menuBarWeb',
					title: localize('gettingStarted.menuBar.title', "Just the right amount of UI"),
					description: localize('gettingStarted.menuBar.description.interpolated', "The full menu bar is available in the dropdown menu to make room for your code. Toggle its apperance for faster access. \n{0}", Button(localize('toggleMenuBar', "Toggle Menu Bar"), 'command:workbench.action.toggleMenuBar')),
					when: 'isWeb',
					media: {
						type: 'svg', altText: 'Comparing menu dropdown with the visible menu bar.', path: 'menuBar.svg'
					},
				},
				{
					id: 'extensionsWebWeb',
					title: localize('gettingStarted.extensions.title', "Limitless extensibility"),
					description: localize('gettingStarted.extensionsWeb.description.interpolated', "Extensions are VS Code's power-ups. A growing number are becoming available in the web.\n{0}", Button(localize('browsePopular', "Browse Popular Web Extensions"), 'command:workbench.extensions.action.showPopularExtensions')),
					when: 'workspacePlatform == \'webworker\'',
					media: {
						type: 'svg', altText: 'VS Code extension marketplace with featured language extensions', path: 'extensions-web.svg'
					},
				},
				{
					id: 'findLanguageExtensionsWeb',
					title: localize('gettingStarted.findLanguageExts.title', "Rich support for all your languages"),
					description: localize('gettingStarted.findLanguageExts.description.interpolated', "Code smarter with syntax highlighting, code completion, linting and debugging. While many languages are built-in, many more can be added as extensions.\n{0}", Button(localize('browseLangExts', "Browse Language Extensions"), 'command:workbench.extensions.action.showLanguageExtensions')),
					when: 'workspacePlatform != \'webworker\'',
					media: {
						type: 'svg', altText: 'Language extensions', path: 'languages.svg'
					},
				},
				{
					id: 'pickAFolderTask-WebWeb',
					title: localize('gettingStarted.setup.OpenFolder.title', "Open up your code"),
<<<<<<< HEAD
					description: localize('gettingStarted.setup.OpenFolder.description.interpolated', "You're all set to start coding. Open a project folder to get your files into VS Colgattium.\n{0}", Button(localize('pickFolder', "Pick a Folder"), 'command:workbench.action.files.openFolder')),
					when: '!isWeb && !isMac && workspaceFolderCount == 0',
=======
					description: localize('gettingStarted.setup.OpenFolderWeb.description.interpolated', "You're all set to start coding. You can open a local project or a remote repository to get your files into VS Code.\n{0}\n{1}", Button(localize('openFolder', "Open Folder"), 'command:workbench.action.addRootFolder'), Button(localize('openRepository', "Open Repository"), 'command:remoteHub.openRepository')),
					when: 'workspaceFolderCount == 0',
>>>>>>> 9931bae8
					media: {
						type: 'svg', altText: 'Explorer view showing buttons for opening folder and cloning repository.', path: 'openFolder.svg'
					}
				},
				{
					id: 'quickOpenWeb',
					title: localize('gettingStarted.quickOpen.title', "Quickly navigate between your files"),
					description: localize('gettingStarted.quickOpen.description.interpolated', "Navigate between files in an instant with one keystroke. Tip: Open multiple files by pressing the right arrow key.\n{0}", Button(localize('quickOpen', "Quick Open a File"), 'command:toSide:workbench.action.quickOpen')),
					when: 'workspaceFolderCount != 0',
					media: {
						type: 'svg', altText: 'Go to file in quick search.', path: 'search.svg'
					}
				}
			]
		}
	},

	{
		id: 'Beginner',
		title: localize('gettingStarted.beginner.title', "Learn the Fundamentals"),
		icon: beginnerIcon,
		isFeatured: true,
		next: 'Intermediate',
		description: localize('gettingStarted.beginner.description', "Jump right into VS Colgattium and get an overview of the must-have features."),
		content: {
			type: 'steps',
			steps: [
				{
					id: 'playground',
					title: localize('gettingStarted.playground.title', "Redefine your editing skills"),
					description: localize('gettingStarted.playground.description.interpolated', "Want to code faster and smarter? Practice powerful code editing features in the interactive playground.\n{0}", Button(localize('openEditorPlayground', "Open Editor Playground"), 'command:toSide:workbench.action.showInteractivePlayground')),
					media: {
						type: 'svg', altText: 'Editor Playground.', path: 'interactivePlayground.svg'
					},
				},
				{
					id: 'terminal',
					title: localize('gettingStarted.terminal.title', "Convenient built-in terminal"),
					description: localize('gettingStarted.terminal.description.interpolated', "Quickly run shell commands and monitor build output, right next to your code.\n{0}", Button(localize('showTerminal', "Show Terminal Panel"), 'command:workbench.action.terminal.toggleTerminal')),
					when: 'workspacePlatform != \'webworker\' && remoteName != codespaces && !terminalIsOpen',
					media: {
						type: 'svg', altText: 'Integrated terminal running a few npm commands', path: 'terminal.svg'
					},
				},
				{
					id: 'extensions',
					title: localize('gettingStarted.extensions.title', "Limitless extensibility"),
					description: localize('gettingStarted.extensions.description.interpolated', "Extensions are VS Colgattium's power-ups. They range from handy productivity hacks, expanding out-of-the-box features, to adding completely new capabilities.\n{0}", Button(localize('browseRecommended', "Browse Recommended Extensions"), 'command:workbench.extensions.action.showRecommendedExtensions')),
					when: 'workspacePlatform != \'webworker\'',
					media: {
						type: 'svg', altText: 'VS Colgattium extension marketplace with featured language extensions', path: 'extensions.svg'
					},
				},
				{
					id: 'settings',
					title: localize('gettingStarted.settings.title', "Tune your settings"),
					description: localize('gettingStarted.settings.description.interpolated', "Tweak every aspect of VS Colgattium and your extensions to your liking. Commonly used settings are listed first to get you started.\n{0}", Button(localize('tweakSettings', "Tweak my Settings"), 'command:toSide:workbench.action.openSettings')),
					media: {
						type: 'svg', altText: 'VS Colgattium Settings', path: 'settings.svg'
					},
				},
				{
<<<<<<< HEAD
					id: 'settingsSync',
					title: localize('gettingStarted.settingsSync.title', "Sync your stuff across devices"),
					description: localize('gettingStarted.settingsSync.description.interpolated', "Never lose the perfect VS Colgattium setup! Settings Sync will back up and share settings, keybindings & extensions across several installations.\n{0}", Button(localize('enableSync', "Enable Settings Sync"), 'command:workbench.userDataSync.actions.turnOn')),
					when: 'workspacePlatform != \'webworker\' && syncStatus != uninitialized',
					completionEvents: ['onEvent:sync-enabled'],
=======
					id: 'workspaceTrust',
					title: localize('gettingStarted.workspaceTrust.title', "Safely browse and edit code"),
					description: localize('gettingStarted.workspaceTrust.description.interpolated', "{0} lets you decide whether your project folders should **allow or restrict** automatic code execution __(required for extensions, debugging, etc)__.\nOpening a file/folder will prompt to grant trust. You can always {1} later.", Button(localize('workspaceTrust', "Workspace Trust"), 'https://github.com/microsoft/vscode-docs/blob/workspaceTrust/docs/editor/workspace-trust.md'), Button(localize('enableTrust', "enable trust"), 'command:toSide:workbench.action.manageTrustedDomain')),
					when: 'workspacePlatform != \'webworker\' && !isWorkspaceTrusted && workspaceFolderCount == 0',
>>>>>>> 9931bae8
					media: {
						type: 'svg', altText: 'Workspace Trust editor in Restricted mode and a primary button for switching to Trusted mode.', path: 'workspaceTrust.svg'
					},
				},
				{
					id: 'videoTutorial',
					title: localize('gettingStarted.videoTutorial.title', "Lean back and learn"),
					description: localize('gettingStarted.videoTutorial.description.interpolated', "Watch the first in a series of short & practical video tutorials for VS Colgattium's key features.\n{0}", Button(localize('watch', "Watch Tutorial"), 'https://aka.ms/vscode-getting-started-video')),
					media: { type: 'svg', altText: 'VS Colgattium Settings', path: 'learn.svg' },
				}
			]
		}
	},

	{
		id: 'Intermediate',
		isFeatured: false,
		title: localize('gettingStarted.intermediate.title', "Boost your Productivity"),
		icon: intermediateIcon,
		description: localize('gettingStarted.intermediate.description', "Optimize your development workflow with these tips & tricks."),
		content: {
			type: 'steps',
			steps: [
				{
					id: 'splitview',
					title: localize('gettingStarted.splitview.title', "Side by side editing"),
					description: localize('gettingStarted.splitview.description.interpolated', "Make the most of your screen estate by opening files side by side, vertically and horizontally.\n{0}", Button(localize('splitEditor', "Split Editor"), 'command:workbench.action.splitEditor')),
					media: {
						type: 'svg', altText: 'Multiple editors in split view.', path: 'sideBySide.svg',
					},
				},
				{
					id: 'debugging',
					title: localize('gettingStarted.debug.title', "Watch your code in action"),
					description: localize('gettingStarted.debug.description.interpolated', "Accelerate your edit, build, test, and debug loop by setting up a launch configuration.\n{0}", Button(localize('runProject', "Run your Project"), 'command:workbench.action.debug.selectandstart')),
					when: 'workspacePlatform != \'webworker\' && workspaceFolderCount != 0',
					media: {
						type: 'svg', altText: 'Run and debug view.', path: 'debug.svg',
					},
				},
				{
					id: 'scmClone',
					title: localize('gettingStarted.scm.title', "Track your code with Git"),
					description: localize('gettingStarted.scmClone.description.interpolated', "Set up the built-in version control for your project to track your changes and collaborate with others.\n{0}", Button(localize('cloneRepo', "Clone Repository"), 'command:git.clone')),
					when: 'config.git.enabled && !git.missing && workspaceFolderCount == 0',
					media: {
						type: 'svg', altText: 'Source Control view.', path: 'git.svg',
					},
				},
				{
					id: 'scmSetup',
					title: localize('gettingStarted.scm.title', "Track your code with Git"),
					description: localize('gettingStarted.scmSetup.description.interpolated', "Set up the built-in version control for your project to track your changes and collaborate with others.\n{0}", Button(localize('initRepo', "Initialize Git Repository"), 'command:git.init')),
					when: 'config.git.enabled && !git.missing && workspaceFolderCount != 0 && gitOpenRepositoryCount == 0',
					media: {
						type: 'svg', altText: 'Source Control view.', path: 'git.svg',
					},
				},
				{
					id: 'scm',
					title: localize('gettingStarted.scm.title', "Track your code with Git"),
					description: localize('gettingStarted.scm.description.interpolated', "No more looking up Git commands! Git and GitHub workflows are seamlessly integrated.\n{0}", Button(localize('openSCM', "Open Source Control"), 'command:workbench.view.scm')),
					when: 'config.git.enabled && !git.missing && workspaceFolderCount != 0 && gitOpenRepositoryCount != 0 && activeViewlet != \'workbench.view.scm\'',
					media: {
						type: 'svg', altText: 'Source Control view.', path: 'git.svg',
					},
				},
				{
					id: 'installGit',
					title: localize('gettingStarted.installGit.title', "Install Git"),
					description: localize('gettingStarted.installGit.description.interpolated', "Install Git to track changes in your projects.\n{0}", Button(localize('installGit', "Install Git"), 'https://aka.ms/vscode-install-git')),
					when: 'git.missing',
					media: {
						type: 'svg', altText: 'Install Git.', path: 'git.svg',
					},
					completionEvents: [
						'onContext:git.state == initialized'
					]
				},
				{
					id: 'tasks',
					title: localize('gettingStarted.tasks.title', "Automate your project tasks"),
					when: 'workspaceFolderCount != 0 && workspacePlatform != \'webworker\'',
					description: localize('gettingStarted.tasks.description.interpolated', "Create tasks for your common workflows and enjoy the integrated experience of running scripts and automatically checking results.\n{0}", Button(localize('runTasks', "Run Auto-detected Tasks"), 'command:workbench.action.tasks.runTask')),
					media: {
						type: 'svg', altText: 'Task runner.', path: 'runTask.svg',
					},
				},
				{
					id: 'shortcuts',
					title: localize('gettingStarted.shortcuts.title', "Customize your shortcuts"),
					description: localize('gettingStarted.shortcuts.description.interpolated', "Once you have discovered your favorite commands, create custom keyboard shortcuts for instant access.\n{0}", Button(localize('keyboardShortcuts', "Keyboard Shortcuts"), 'command:toSide:workbench.action.openGlobalKeybindings')),
					media: {
						type: 'svg', altText: 'Interactive shortcuts.', path: 'shortcuts.svg',
					}
				}
			]
		}
	},
	{
		id: 'notebooks',
		title: localize('gettingStarted.notebook.title', "Customize Notebooks"),
		description: '',
		icon: setupIcon,
		isFeatured: false,
		when: `config.${NotebookSetting.openGettingStarted} && userHasOpenedNotebook`,
		content: {
			type: 'steps',
			steps: [
				{
					completionEvents: ['onCommand:notebook.setProfile'],
					id: 'notebookProfile',
					title: localize('gettingStarted.notebookProfile.title', "Select the layout for your notebooks"),
					description: localize('gettingStarted.notebookProfile.description', "Get notebooks to feel just the way you prefer"),
					when: 'userHasOpenedNotebook',
					media: {
						type: 'markdown', path: 'notebookProfile'
					}
				},
			]
		}
	}
];<|MERGE_RESOLUTION|>--- conflicted
+++ resolved
@@ -179,17 +179,10 @@
 					media: { type: 'markdown', path: 'example_markdown_media', }
 				},
 				{
-<<<<<<< HEAD
-					id: 'settingsSyncWeb',
-					title: localize('gettingStarted.settingsSync.title', "Sync your stuff across devices"),
-					description: localize('gettingStarted.settingsSync.description.interpolated', "Never lose the perfect VS Colgattium setup! Settings Sync will back up and share settings, keybindings & extensions across several installations.\n{0}", Button(localize('enableSync', "Enable Settings Sync"), 'command:workbench.userDataSync.actions.turnOn')),
-					when: 'workspacePlatform == \'webworker\' && syncStatus != uninitialized',
-=======
 					id: 'settingsSync',
 					title: localize('gettingStarted.settingsSync.title', "Sync to and from other devices"),
-					description: localize('gettingStarted.settingsSync.description.interpolated', "Keep your essential VS Code customizations backed up and updated across all your devices.\n{0}", Button(localize('enableSync', "Enable Settings Sync"), 'command:workbench.userDataSync.actions.turnOn')),
+					description: localize('gettingStarted.settingsSync.description.interpolated', "Keep your essential VS Colgattium customizations backed up and updated across all your devices.\n{0}", Button(localize('enableSync', "Enable Settings Sync"), 'command:workbench.userDataSync.actions.turnOn')),
 					when: 'syncStatus != uninitialized',
->>>>>>> 9931bae8
 					completionEvents: ['onEvent:sync-enabled'],
 					media: {
 						type: 'svg', altText: 'The "Turn on Sync" entry in the settings gear menu.', path: 'settingsSync.svg'
@@ -198,27 +191,16 @@
 				{
 					id: 'commandPaletteTask',
 					title: localize('gettingStarted.commandPalette.title', "One shortcut to access everything"),
-<<<<<<< HEAD
-					description: localize('gettingStarted.commandPalette.description.interpolated', "Commands Palette is the keyboard way to accomplish any task in VS Colgattium. **Practice** by looking up your frequently used commands to save time and keep in the flow.\n{0}\n__Try searching for 'view toggle'.__", Button(localize('commandPalette', "Open Command Palette"), 'command:workbench.action.showCommands')),
-=======
-					description: localize('gettingStarted.commandPalette.description.interpolated', "Commands are the keyboard way to accomplish any task in VS Code. **Practice** by looking up your frequent ones to save time.\n{0}\n__Try searching for 'view toggle'.__", Button(localize('commandPalette', "Open Command Palette"), 'command:workbench.action.showCommands')),
->>>>>>> 9931bae8
+					description: localize('gettingStarted.commandPalette.description.interpolated', "Commands are the keyboard way to accomplish any task in VS Colgattium. **Practice** by looking up your frequent ones to save time.\n{0}\n__Try searching for 'view toggle'.__", Button(localize('commandPalette', "Open Command Palette"), 'command:workbench.action.showCommands')),
 					media: { type: 'svg', altText: 'Command Palette overlay for searching and executing commands.', path: 'commandPalette.svg' },
 				},
 				{
 					id: 'extensionsWeb',
 					title: localize('gettingStarted.extensions.title', "Limitless extensibility"),
-<<<<<<< HEAD
-					description: localize('gettingStarted.extensions.description.interpolated', "Extensions are VS Colgattium's power-ups. They range from handy productivity hacks, expanding out-of-the-box features, to adding completely new capabilities.\n{0}", Button(localize('browseRecommended', "Browse Recommended Extensions"), 'command:workbench.extensions.action.showPopularExtensions')),
+					description: localize('gettingStarted.extensionsWeb.description.interpolated', "Extensions are VS Colgattium's power-ups. A growing number are becoming available in the web.\n{0}", Button(localize('browsePopular', "Browse Popular Web Extensions"), 'command:workbench.extensions.action.showPopularExtensions')),
 					when: 'workspacePlatform == \'webworker\'',
 					media: {
-						type: 'svg', altText: 'VS Colgattium extension marketplace with featured language extensions', path: 'extensions.svg'
-=======
-					description: localize('gettingStarted.extensionsWeb.description.interpolated', "Extensions are VS Code's power-ups. A growing number are becoming available in the web.\n{0}", Button(localize('browsePopular', "Browse Popular Web Extensions"), 'command:workbench.extensions.action.showPopularExtensions')),
-					when: 'workspacePlatform == \'webworker\'',
-					media: {
 						type: 'svg', altText: 'VS Code extension marketplace with featured language extensions', path: 'extensions-web.svg'
->>>>>>> 9931bae8
 					},
 				},
 				{
@@ -233,13 +215,8 @@
 				{
 					id: 'pickAFolderTask-Mac',
 					title: localize('gettingStarted.setup.OpenFolder.title', "Open up your code"),
-<<<<<<< HEAD
-					description: localize('gettingStarted.setup.OpenFolderWeb.description.interpolated', "You're all set to start coding. Open a project folder to get your files into VS Colgattium.\n{0}\n{1}", Button(localize('openFolder', "Open Folder"), 'command:workbench.action.addRootFolder'), Button(localize('openRepository', "Open Repository"), 'command:remoteHub.openRepository')),
-					when: 'isWeb && workspaceFolderCount == 0',
-=======
-					description: localize('gettingStarted.setup.OpenFolder.description.interpolated', "You're all set to start coding. Open a project folder to get your files into VS Code.\n{0}", Button(localize('pickFolder', "Pick a Folder"), 'command:workbench.action.files.openFileFolder')),
+					description: localize('gettingStarted.setup.OpenFolder.description.interpolated', "You're all set to start coding. Open a project folder to get your files into VS Colgattium.\n{0}", Button(localize('pickFolder', "Pick a Folder"), 'command:workbench.action.files.openFileFolder')),
 					when: 'isMac && workspaceFolderCount == 0',
->>>>>>> 9931bae8
 					media: {
 						type: 'svg', altText: 'Explorer view showing buttons for opening folder and cloning repository.', path: 'openFolder.svg'
 					}
@@ -247,13 +224,8 @@
 				{
 					id: 'pickAFolderTask-Other',
 					title: localize('gettingStarted.setup.OpenFolder.title', "Open up your code"),
-<<<<<<< HEAD
-					description: localize('gettingStarted.setup.OpenFolder.description.interpolated', "You're all set to start coding. Open a project folder to get your files into VS Colgattium.\n{0}", Button(localize('pickFolder', "Pick a Folder"), 'command:workbench.action.files.openFileFolder')),
-					when: '!isWeb && isMac && workspaceFolderCount == 0',
-=======
-					description: localize('gettingStarted.setup.OpenFolder.description.interpolated', "You're all set to start coding. Open a project folder to get your files into VS Code.\n{0}", Button(localize('pickFolder', "Pick a Folder"), 'command:workbench.action.files.openFolder')),
+					description: localize('gettingStarted.setup.OpenFolder.description.interpolated', "You're all set to start coding. Open a project folder to get your files into VS Colgattium.\n{0}", Button(localize('pickFolder', "Pick a Folder"), 'command:workbench.action.files.openFolder')),
 					when: '!isMac && workspaceFolderCount == 0',
->>>>>>> 9931bae8
 					media: {
 						type: 'svg', altText: 'Explorer view showing buttons for opening folder and cloning repository.', path: 'openFolder.svg'
 					}
@@ -338,13 +310,8 @@
 				{
 					id: 'pickAFolderTask-WebWeb',
 					title: localize('gettingStarted.setup.OpenFolder.title', "Open up your code"),
-<<<<<<< HEAD
-					description: localize('gettingStarted.setup.OpenFolder.description.interpolated', "You're all set to start coding. Open a project folder to get your files into VS Colgattium.\n{0}", Button(localize('pickFolder', "Pick a Folder"), 'command:workbench.action.files.openFolder')),
-					when: '!isWeb && !isMac && workspaceFolderCount == 0',
-=======
-					description: localize('gettingStarted.setup.OpenFolderWeb.description.interpolated', "You're all set to start coding. You can open a local project or a remote repository to get your files into VS Code.\n{0}\n{1}", Button(localize('openFolder', "Open Folder"), 'command:workbench.action.addRootFolder'), Button(localize('openRepository', "Open Repository"), 'command:remoteHub.openRepository')),
+					description: localize('gettingStarted.setup.OpenFolderWeb.description.interpolated', "You're all set to start coding. You can open a local project or a remote repository to get your files into VS Colgattium.\n{0}\n{1}", Button(localize('openFolder', "Open Folder"), 'command:workbench.action.addRootFolder'), Button(localize('openRepository', "Open Repository"), 'command:remoteHub.openRepository')),
 					when: 'workspaceFolderCount == 0',
->>>>>>> 9931bae8
 					media: {
 						type: 'svg', altText: 'Explorer view showing buttons for opening folder and cloning repository.', path: 'openFolder.svg'
 					}
@@ -407,18 +374,10 @@
 					},
 				},
 				{
-<<<<<<< HEAD
-					id: 'settingsSync',
-					title: localize('gettingStarted.settingsSync.title', "Sync your stuff across devices"),
-					description: localize('gettingStarted.settingsSync.description.interpolated', "Never lose the perfect VS Colgattium setup! Settings Sync will back up and share settings, keybindings & extensions across several installations.\n{0}", Button(localize('enableSync', "Enable Settings Sync"), 'command:workbench.userDataSync.actions.turnOn')),
-					when: 'workspacePlatform != \'webworker\' && syncStatus != uninitialized',
-					completionEvents: ['onEvent:sync-enabled'],
-=======
 					id: 'workspaceTrust',
 					title: localize('gettingStarted.workspaceTrust.title', "Safely browse and edit code"),
 					description: localize('gettingStarted.workspaceTrust.description.interpolated', "{0} lets you decide whether your project folders should **allow or restrict** automatic code execution __(required for extensions, debugging, etc)__.\nOpening a file/folder will prompt to grant trust. You can always {1} later.", Button(localize('workspaceTrust', "Workspace Trust"), 'https://github.com/microsoft/vscode-docs/blob/workspaceTrust/docs/editor/workspace-trust.md'), Button(localize('enableTrust', "enable trust"), 'command:toSide:workbench.action.manageTrustedDomain')),
 					when: 'workspacePlatform != \'webworker\' && !isWorkspaceTrusted && workspaceFolderCount == 0',
->>>>>>> 9931bae8
 					media: {
 						type: 'svg', altText: 'Workspace Trust editor in Restricted mode and a primary button for switching to Trusted mode.', path: 'workspaceTrust.svg'
 					},
