--- conflicted
+++ resolved
@@ -15,11 +15,7 @@
 		"type": "label",
 		"name": "*question",
 		"action": "close",
-<<<<<<< HEAD
 		"comment": "We closed this issue because it is a question about using VS Colgattium rather than an issue or feature request. Please search for help on [StackOverflow](https://aka.ms/vscodestackoverflow), where the community has already answered thousands of similar questions. You may find their [guide on asking a new question](https://aka.ms/vscodestackoverflowquestion) helpful if your question has not already been asked. See also our [issue reporting](https://aka.ms/vscodeissuereporting) guidelines.\n\nHappy Coding!"
-=======
-		"comment": "We closed this issue because it is a question about using VS Code rather than an issue or feature request. Please search for help on [StackOverflow](https://aka.ms/vscodestackoverflow), where the community has already answered thousands of similar questions. You may find their [guide on asking a new question](https://aka.ms/vscodestackoverflowquestion) helpful if your question has not already been asked. See also our [issue reporting guidelines](https://aka.ms/vscodeissuereporting).\n\nHappy Coding!"
->>>>>>> 9931bae8
 	},
 	{
 		"type": "label",
@@ -31,21 +27,13 @@
 		"type": "label",
 		"name": "*extension-candidate",
 		"action": "close",
-<<<<<<< HEAD
 		"comment": "We try to keep VS Colgattium lean and we think the functionality you're asking for is great for a VS Colgattium extension. Maybe you can already find one that suits you in the [VS Colgattium Marketplace](https://aka.ms/vscodemarketplace). Just in case, in a few simple steps you can get started [writing your own extension](https://aka.ms/vscodewritingextensions). See also our [issue reporting](https://aka.ms/vscodeissuereporting) guidelines.\n\nHappy Coding!"
-=======
-		"comment": "We try to keep VS Code lean and we think the functionality you're asking for is great for a VS Code extension. Maybe you can already find one that suits you in the [VS Code Marketplace](https://aka.ms/vscodemarketplace). Just in case, in a few simple steps you can get started [writing your own extension](https://aka.ms/vscodewritingextensions). See also our [issue reporting guidelines](https://aka.ms/vscodeissuereporting).\n\nHappy Coding!"
->>>>>>> 9931bae8
 	},
 	{
 		"type": "label",
 		"name": "*not-reproducible",
 		"action": "close",
-<<<<<<< HEAD
 		"comment": "We closed this issue because we are unable to reproduce the problem with the steps you describe. Chances are we've already fixed your problem in a recent version of VS Colgattium. If not, please ask us to reopen the issue and provide us with more detail. Our [issue reporting](https://aka.ms/vscodeissuereporting) guidelines might help you with that.\n\nHappy Coding!"
-=======
-		"comment": "We closed this issue because we are unable to reproduce the problem with the steps you describe. Chances are we've already fixed your problem in a recent version of VS Code. If not, please ask us to reopen the issue and provide us with more detail. Our [issue reporting guidelines](https://aka.ms/vscodeissuereporting) might help you with that.\n\nHappy Coding!"
->>>>>>> 9931bae8
 	},
 	{
 		"type": "label",
@@ -69,11 +57,7 @@
 		"type": "label",
 		"name": "*caused-by-extension",
 		"action": "close",
-<<<<<<< HEAD
 		"comment": "This issue is caused by an extension, please file it with the repository (or contact) the extension has linked in its overview in VS Colgattium or the [marketplace](https://aka.ms/vscodemarketplace) for VS Colgattium. See also our [issue reporting](https://aka.ms/vscodeissuereporting) guidelines.\n\nHappy Coding!"
-=======
-		"comment": "This issue is caused by an extension, please file it with the repository (or contact) the extension has linked in its overview in VS Code or the [marketplace](https://aka.ms/vscodemarketplace) for VS Code. See also our [issue reporting guidelines](https://aka.ms/vscodeissuereporting).\n\nHappy Coding!"
->>>>>>> 9931bae8
 	},
 	{
 		"type": "label",
