/*---------------------------------------------------------------------------------------------
 *  Copyright (c) Microsoft Corporation. All rights reserved.
 *  Licensed under the MIT License. See License.txt in the project root for license information.
 *--------------------------------------------------------------------------------------------*/

const gulp = require('gulp');
const path = require('path');
const util = require('./lib/util');
const task = require('./lib/task');
const common = require('./lib/optimize');
const es = require('event-stream');
const File = require('vinyl');
const i18n = require('./lib/i18n');
const standalone = require('./lib/standalone');
const cp = require('child_process');
const compilation = require('./lib/compilation');
const monacoapi = require('./lib/monaco-api');
const fs = require('fs');

let root = path.dirname(__dirname);
let sha1 = util.getVersion(root);
let semver = require('./monaco/package.json').version;
let headerVersion = semver + '(' + sha1 + ')';

// Build

let editorEntryPoints = [
	{
		name: 'vs/editor/editor.main',
		include: [],
		exclude: ['vs/css', 'vs/nls'],
		prepend: ['out-editor-build/vs/css.js', 'out-editor-build/vs/nls.js'],
	},
	{
		name: 'vs/base/common/worker/simpleWorker',
		include: ['vs/editor/common/services/editorSimpleWorker'],
		prepend: ['vs/loader.js'],
		append: ['vs/base/worker/workerMain'],
		dest: 'vs/base/worker/workerMain.js'
	}
];

let editorResources = [
	'out-editor-build/vs/base/browser/ui/codicons/**/*.ttf'
];

let BUNDLED_FILE_HEADER = [
	'/*!-----------------------------------------------------------',
	' * Copyright (c) Microsoft Corporation. All rights reserved.',
	' * Version: ' + headerVersion,
	' * Released under the MIT license',
	' * https://github.com/microsoft/vscode/blob/main/LICENSE.txt',
	' *-----------------------------------------------------------*/',
	''
].join('\n');

const languages = i18n.defaultLanguages.concat([]);  // i18n.defaultLanguages.concat(process.env.VSCODE_QUALITY !== 'stable' ? i18n.extraLanguages : []);

const extractEditorSrcTask = task.define('extract-editor-src', () => {
	const apiusages = monacoapi.execute().usageContent;
	const extrausages = fs.readFileSync(path.join(root, 'build', 'monaco', 'monaco.usage.recipe')).toString();
	standalone.extractEditor({
		sourcesRoot: path.join(root, 'src'),
		entryPoints: [
			'vs/editor/editor.main',
			'vs/editor/editor.worker',
			'vs/base/worker/workerMain',
		],
		inlineEntryPoints: [
			apiusages,
			extrausages
		],
		shakeLevel: 2, // 0-Files, 1-InnerFile, 2-ClassMembers
		importIgnorePattern: /(^vs\/css!)/,
		destRoot: path.join(root, 'out-editor-src'),
		redirects: []
	});
});

const compileEditorAMDTask = task.define('compile-editor-amd', compilation.compileTask('out-editor-src', 'out-editor-build', true));

const optimizeEditorAMDTask = task.define('optimize-editor-amd', common.optimizeTask({
	src: 'out-editor-build',
	entryPoints: editorEntryPoints,
	resources: editorResources,
	loaderConfig: {
		paths: {
			'vs': 'out-editor-build/vs',
			'vs/css': 'out-editor-build/vs/css.build',
			'vs/nls': 'out-editor-build/vs/nls.build',
			'vscode': 'empty:'
		}
	},
	bundleLoader: false,
	header: BUNDLED_FILE_HEADER,
	bundleInfo: true,
	out: 'out-editor',
	languages: languages
}));

const minifyEditorAMDTask = task.define('minify-editor-amd', common.minifyTask('out-editor'));

const createESMSourcesAndResourcesTask = task.define('extract-editor-esm', () => {
	standalone.createESMSourcesAndResources2({
		srcFolder: './out-editor-src',
		outFolder: './out-editor-esm',
		outResourcesFolder: './out-monaco-editor-core/esm',
		ignores: [
			'inlineEntryPoint:0.ts',
			'inlineEntryPoint:1.ts',
			'vs/loader.js',
			'vs/nls.ts',
			'vs/nls.build.js',
			'vs/nls.d.ts',
			'vs/css.js',
			'vs/css.build.js',
			'vs/css.d.ts',
			'vs/base/worker/workerMain.ts',
		],
		renames: {
			'vs/nls.mock.ts': 'vs/nls.ts'
		}
	});
});

const compileEditorESMTask = task.define('compile-editor-esm', () => {
	const KEEP_PREV_ANALYSIS = false;
	const FAIL_ON_PURPOSE = false;
	console.log(`Launching the TS compiler at ${path.join(__dirname, '../out-editor-esm')}...`);
	let result;
	if (process.platform === 'win32') {
		result = cp.spawnSync(`..\\node_modules\\.bin\\tsc.cmd`, {
			cwd: path.join(__dirname, '../out-editor-esm')
		});
	} else {
		result = cp.spawnSync(`node`, [`../node_modules/.bin/tsc`], {
			cwd: path.join(__dirname, '../out-editor-esm')
		});
	}

	console.log(result.stdout.toString());
	console.log(result.stderr.toString());

	if (FAIL_ON_PURPOSE || result.status !== 0) {
		console.log(`The TS Compilation failed, preparing analysis folder...`);
		const destPath = path.join(__dirname, '../../vscode-monaco-editor-esm-analysis');
		const keepPrevAnalysis = (KEEP_PREV_ANALYSIS && fs.existsSync(destPath));
		const cleanDestPath = (keepPrevAnalysis ? Promise.resolve() : util.rimraf(destPath)());
		return cleanDestPath.then(() => {
			// build a list of files to copy
			const files = util.rreddir(path.join(__dirname, '../out-editor-esm'));

			if (!keepPrevAnalysis) {
				fs.mkdirSync(destPath);

				// initialize a new repository
				cp.spawnSync(`git`, [`init`], {
					cwd: destPath
				});

				// copy files from src
				for (const file of files) {
					const srcFilePath = path.join(__dirname, '../src', file);
					const dstFilePath = path.join(destPath, file);
					if (fs.existsSync(srcFilePath)) {
						util.ensureDir(path.dirname(dstFilePath));
						const contents = fs.readFileSync(srcFilePath).toString().replace(/\r\n|\r|\n/g, '\n');
						fs.writeFileSync(dstFilePath, contents);
					}
				}

				// create an initial commit to diff against
				cp.spawnSync(`git`, [`add`, `.`], {
					cwd: destPath
				});

				// create the commit
				cp.spawnSync(`git`, [`commit`, `-m`, `"original sources"`, `--no-gpg-sign`], {
					cwd: destPath
				});
			}

			// copy files from tree shaken src
			for (const file of files) {
				const srcFilePath = path.join(__dirname, '../out-editor-src', file);
				const dstFilePath = path.join(destPath, file);
				if (fs.existsSync(srcFilePath)) {
					util.ensureDir(path.dirname(dstFilePath));
					const contents = fs.readFileSync(srcFilePath).toString().replace(/\r\n|\r|\n/g, '\n');
					fs.writeFileSync(dstFilePath, contents);
				}
			}

<<<<<<< HEAD
			console.log(`Open in VS Colgattium the folder at '${destPath}' and you can alayze the compilation error`);
=======
			console.log(`Open in VS Code the folder at '${destPath}' and you can analyze the compilation error`);
>>>>>>> 9931bae8
			throw new Error('Standalone Editor compilation failed. If this is the build machine, simply launch `yarn run gulp editor-distro` on your machine to further analyze the compilation problem.');
		});
	}
});

function toExternalDTS(contents) {
	let lines = contents.split(/\r\n|\r|\n/);
	let killNextCloseCurlyBrace = false;
	for (let i = 0; i < lines.length; i++) {
		let line = lines[i];

		if (killNextCloseCurlyBrace) {
			if ('}' === line) {
				lines[i] = '';
				killNextCloseCurlyBrace = false;
				continue;
			}

			if (line.indexOf('    ') === 0) {
				lines[i] = line.substr(4);
			} else if (line.charAt(0) === '\t') {
				lines[i] = line.substr(1);
			}

			continue;
		}

		if ('declare namespace monaco {' === line) {
			lines[i] = '';
			killNextCloseCurlyBrace = true;
			continue;
		}

		if (line.indexOf('declare namespace monaco.') === 0) {
			lines[i] = line.replace('declare namespace monaco.', 'export namespace ');
		}

		if (line.indexOf('declare let MonacoEnvironment') === 0) {
			lines[i] = `declare global {\n    let MonacoEnvironment: Environment | undefined;\n}`;
		}

		if (line.indexOf('\tMonacoEnvironment?') === 0) {
			lines[i] = `    MonacoEnvironment?: Environment | undefined;`;
		}
	}
	return lines.join('\n').replace(/\n\n\n+/g, '\n\n');
}

function filterStream(testFunc) {
	return es.through(function (data) {
		if (!testFunc(data.relative)) {
			return;
		}
		this.emit('data', data);
	});
}

const finalEditorResourcesTask = task.define('final-editor-resources', () => {
	return es.merge(
		// other assets
		es.merge(
			gulp.src('build/monaco/LICENSE'),
			gulp.src('build/monaco/ThirdPartyNotices.txt'),
			gulp.src('src/vs/monaco.d.ts')
		).pipe(gulp.dest('out-monaco-editor-core')),

		// place the .d.ts in the esm folder
		gulp.src('src/vs/monaco.d.ts')
			.pipe(es.through(function (data) {
				this.emit('data', new File({
					path: data.path.replace(/monaco\.d\.ts/, 'editor.api.d.ts'),
					base: data.base,
					contents: Buffer.from(toExternalDTS(data.contents.toString()))
				}));
			}))
			.pipe(gulp.dest('out-monaco-editor-core/esm/vs/editor')),

		// package.json
		gulp.src('build/monaco/package.json')
			.pipe(es.through(function (data) {
				let json = JSON.parse(data.contents.toString());
				json.private = false;
				data.contents = Buffer.from(JSON.stringify(json, null, '  '));
				this.emit('data', data);
			}))
			.pipe(gulp.dest('out-monaco-editor-core')),

		// version.txt
		gulp.src('build/monaco/version.txt')
			.pipe(es.through(function (data) {
				data.contents = Buffer.from(`monaco-editor-core: https://github.com/microsoft/vscode/tree/${sha1}`);
				this.emit('data', data);
			}))
			.pipe(gulp.dest('out-monaco-editor-core')),

		// README.md
		gulp.src('build/monaco/README-npm.md')
			.pipe(es.through(function (data) {
				this.emit('data', new File({
					path: data.path.replace(/README-npm\.md/, 'README.md'),
					base: data.base,
					contents: data.contents
				}));
			}))
			.pipe(gulp.dest('out-monaco-editor-core')),

		// dev folder
		es.merge(
			gulp.src('out-editor/**/*')
		).pipe(gulp.dest('out-monaco-editor-core/dev')),

		// min folder
		es.merge(
			gulp.src('out-editor-min/**/*')
		).pipe(filterStream(function (path) {
			// no map files
			return !/(\.js\.map$)|(nls\.metadata\.json$)|(bundleInfo\.json$)/.test(path);
		})).pipe(es.through(function (data) {
			// tweak the sourceMappingURL
			if (!/\.js$/.test(data.path)) {
				this.emit('data', data);
				return;
			}

			let relativePathToMap = path.relative(path.join(data.relative), path.join('min-maps', data.relative + '.map'));

			let strContents = data.contents.toString();
			let newStr = '//# sourceMappingURL=' + relativePathToMap.replace(/\\/g, '/');
			strContents = strContents.replace(/\/\/# sourceMappingURL=[^ ]+$/, newStr);

			data.contents = Buffer.from(strContents);
			this.emit('data', data);
		})).pipe(gulp.dest('out-monaco-editor-core/min')),

		// min-maps folder
		es.merge(
			gulp.src('out-editor-min/**/*')
		).pipe(filterStream(function (path) {
			// no map files
			return /\.js\.map$/.test(path);
		})).pipe(gulp.dest('out-monaco-editor-core/min-maps'))
	);
});

gulp.task('extract-editor-src',
	task.series(
		util.rimraf('out-editor-src'),
		extractEditorSrcTask
	)
);

gulp.task('editor-distro',
	task.series(
		task.parallel(
			util.rimraf('out-editor-src'),
			util.rimraf('out-editor-build'),
			util.rimraf('out-editor-esm'),
			util.rimraf('out-monaco-editor-core'),
			util.rimraf('out-editor'),
			util.rimraf('out-editor-min')
		),
		extractEditorSrcTask,
		task.parallel(
			task.series(
				compileEditorAMDTask,
				optimizeEditorAMDTask,
				minifyEditorAMDTask
			),
			task.series(
				createESMSourcesAndResourcesTask,
				compileEditorESMTask
			)
		),
		finalEditorResourcesTask
	)
);

const bundleEditorESMTask = task.define('editor-esm-bundle-webpack', () => {
	const webpack = require('webpack');
	const webpackGulp = require('webpack-stream');

	const result = es.through();

	const webpackConfigPath = path.join(root, 'build/monaco/monaco.webpack.config.js');

	const webpackConfig = {
		...require(webpackConfigPath),
		...{ mode: 'production' }
	};

	const webpackDone = (err, stats) => {
		if (err) {
			result.emit('error', err);
			return;
		}
		const { compilation } = stats;
		if (compilation.errors.length > 0) {
			result.emit('error', compilation.errors.join('\n'));
		}
		if (compilation.warnings.length > 0) {
			result.emit('data', compilation.warnings.join('\n'));
		}
	};

	return webpackGulp(webpackConfig, webpack, webpackDone)
		.pipe(gulp.dest('out-editor-esm-bundle'));
});

gulp.task('editor-esm-bundle',
	task.series(
		task.parallel(
			util.rimraf('out-editor-src'),
			util.rimraf('out-editor-esm'),
			util.rimraf('out-monaco-editor-core'),
			util.rimraf('out-editor-esm-bundle'),
		),
		extractEditorSrcTask,
		createESMSourcesAndResourcesTask,
		compileEditorESMTask,
		bundleEditorESMTask,
	)
);

gulp.task('monacodts', task.define('monacodts', () => {
	const result = monacoapi.execute();
	fs.writeFileSync(result.filePath, result.content);
	fs.writeFileSync(path.join(root, 'src/vs/editor/common/standalone/standaloneEnums.ts'), result.enums);
	return Promise.resolve(true);
}));

//#region monaco type checking

function createTscCompileTask(watch) {
	return () => {
		const createReporter = require('./lib/reporter').createReporter;

		return new Promise((resolve, reject) => {
			const args = ['./node_modules/.bin/tsc', '-p', './src/tsconfig.monaco.json', '--noEmit'];
			if (watch) {
				args.push('-w');
			}
			const child = cp.spawn(`node`, args, {
				cwd: path.join(__dirname, '..'),
				// stdio: [null, 'pipe', 'inherit']
			});
			let errors = [];
			let reporter = createReporter('monaco');
			let report;
			// eslint-disable-next-line no-control-regex
			let magic = /[\u001b\u009b][[()#;?]*(?:[0-9]{1,4}(?:;[0-9]{0,4})*)?[0-9A-ORZcf-nqry=><]/g; // https://stackoverflow.com/questions/25245716/remove-all-ansi-colors-styles-from-strings

			child.stdout.on('data', data => {
				let str = String(data);
				str = str.replace(magic, '').trim();
				if (str.indexOf('Starting compilation') >= 0 || str.indexOf('File change detected') >= 0) {
					errors.length = 0;
					report = reporter.end(false);

				} else if (str.indexOf('Compilation complete') >= 0) {
					report.end();

				} else if (str) {
					let match = /(.*\(\d+,\d+\): )(.*: )(.*)/.exec(str);
					if (match) {
						// trying to massage the message so that it matches the gulp-tsb error messages
						// e.g. src/vs/base/common/strings.ts(663,5): error TS2322: Type '1234' is not assignable to type 'string'.
						let fullpath = path.join(root, match[1]);
						let message = match[3];
						reporter(fullpath + message);
					} else {
						reporter(str);
					}
				}
			});
			child.on('exit', resolve);
			child.on('error', reject);
		});
	};
}

const monacoTypecheckWatchTask = task.define('monaco-typecheck-watch', createTscCompileTask(true));
exports.monacoTypecheckWatchTask = monacoTypecheckWatchTask;

const monacoTypecheckTask = task.define('monaco-typecheck', createTscCompileTask(false));
exports.monacoTypecheckTask = monacoTypecheckTask;

//#endregion<|MERGE_RESOLUTION|>--- conflicted
+++ resolved
@@ -191,11 +191,7 @@
 				}
 			}
 
-<<<<<<< HEAD
 			console.log(`Open in VS Colgattium the folder at '${destPath}' and you can alayze the compilation error`);
-=======
-			console.log(`Open in VS Code the folder at '${destPath}' and you can analyze the compilation error`);
->>>>>>> 9931bae8
 			throw new Error('Standalone Editor compilation failed. If this is the build machine, simply launch `yarn run gulp editor-distro` on your machine to further analyze the compilation problem.');
 		});
 	}
