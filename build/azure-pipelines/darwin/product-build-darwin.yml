steps:
  - task: NodeTool@0
    inputs:
      versionSpec: "14.x"

  - task: AzureKeyVault@1
    displayName: "Azure Key Vault: Get Secrets"
    inputs:
      azureSubscription: "vscode-builds-subscription"
      KeyVaultName: vscode
      SecretsFilter: "github-distro-mixin-password,macos-developer-certificate,macos-developer-certificate-key"

  - task: DownloadPipelineArtifact@2
    inputs:
      artifact: Compilation
      path: $(Build.ArtifactStagingDirectory)
    displayName: Download compilation output
    condition: and(succeeded(), ne(variables['VSCODE_ARCH'], 'universal'))

  - script: |
      set -e
      tar -xzf $(Build.ArtifactStagingDirectory)/compilation.tar.gz
    displayName: Extract compilation output
    condition: and(succeeded(), ne(variables['VSCODE_ARCH'], 'universal'))

  # Set up the credentials to retrieve distro repo and setup git persona
  # to create a merge commit for when we merge distro into oss
  - script: |
      set -e
      cat << EOF > ~/.netrc
      machine github.com
      login vscode
      password $(github-distro-mixin-password)
      EOF

      git config user.email "vscode@microsoft.com"
      git config user.name "VSCode"
    displayName: Prepare tooling

  - script: |
      set -e
      git pull --no-rebase https://github.com/$(VSCODE_MIXIN_REPO).git $(node -p "require('./package.json').distro")
    displayName: Merge distro

  - script: |
      mkdir -p .build
      node build/azure-pipelines/common/computeNodeModulesCacheKey.js $VSCODE_ARCH $ENABLE_TERRAPIN > .build/yarnlockhash
    displayName: Prepare yarn cache flags

  - task: Cache@2
    inputs:
      key: "nodeModules | $(Agent.OS) | .build/yarnlockhash"
      path: .build/node_modules_cache
      cacheHitVar: NODE_MODULES_RESTORED
    displayName: Restore node_modules cache

  - script: |
      set -e
      tar -xzf .build/node_modules_cache/cache.tgz
    condition: and(succeeded(), eq(variables.NODE_MODULES_RESTORED, 'true'))
    displayName: Extract node_modules cache

  - script: |
      set -e
      npm install -g node-gyp@latest
      node-gyp --version
    displayName: Update node-gyp
    condition: and(succeeded(), ne(variables.NODE_MODULES_RESTORED, 'true'))

  - script: |
      set -e
      npx https://aka.ms/enablesecurefeed standAlone
    timeoutInMinutes: 5
    condition: and(succeeded(), ne(variables.NODE_MODULES_RESTORED, 'true'), eq(variables['ENABLE_TERRAPIN'], 'true'))
    displayName: Switch to Terrapin packages

  - script: |
      set -e
      export npm_config_arch=$(VSCODE_ARCH)
      export npm_config_node_gyp=$(which node-gyp)

      for i in {1..3}; do # try 3 times, for Terrapin
        yarn --frozen-lockfile && break
        if [ $i -eq 3 ]; then
          echo "Yarn failed too many times" >&2
          exit 1
        fi
        echo "Yarn failed $i, trying again..."
      done
    env:
      ELECTRON_SKIP_BINARY_DOWNLOAD: 1
      PLAYWRIGHT_SKIP_BROWSER_DOWNLOAD: 1
      GITHUB_TOKEN: "$(github-distro-mixin-password)"
    displayName: Install dependencies
    condition: and(succeeded(), ne(variables.NODE_MODULES_RESTORED, 'true'))

  - script: |
      set -e
      node build/azure-pipelines/common/listNodeModules.js .build/node_modules_list.txt
      mkdir -p .build/node_modules_cache
      tar -czf .build/node_modules_cache/cache.tgz --files-from .build/node_modules_list.txt
    condition: and(succeeded(), ne(variables.NODE_MODULES_RESTORED, 'true'))
    displayName: Create node_modules archive

  # This script brings in the right resources (images, icons, etc) based on the quality (insiders, stable, exploration)
  - script: |
      set -e
      node build/azure-pipelines/mixin
    displayName: Mix in quality

  - script: |
      set -e
      VSCODE_MIXIN_PASSWORD="$(github-distro-mixin-password)" \
        yarn gulp vscode-darwin-$(VSCODE_ARCH)-min-ci
    displayName: Build client
    condition: and(succeeded(), ne(variables['VSCODE_ARCH'], 'universal'))

  - script: |
      set -e
      VSCODE_MIXIN_PASSWORD="$(github-distro-mixin-password)" \
        yarn gulp vscode-reh-darwin-min-ci
      VSCODE_MIXIN_PASSWORD="$(github-distro-mixin-password)" \
        yarn gulp vscode-reh-web-darwin-min-ci
    displayName: Build Server
    condition: and(succeeded(), eq(variables['VSCODE_ARCH'], 'x64'))

  - script: |
      set -e
      VSCODE_MIXIN_PASSWORD="$(github-distro-mixin-password)" \
        yarn npm-run-all -lp "electron $(VSCODE_ARCH)" "playwright-install"
    displayName: Download Electron and Playwright
    condition: and(succeeded(), ne(variables['VSCODE_ARCH'], 'universal'), eq(variables['VSCODE_STEP_ON_IT'], 'false'))

  - download: current
    artifact: unsigned_vscode_client_darwin_x64_archive
    displayName: Download x64 artifact
    condition: and(succeeded(), eq(variables['VSCODE_ARCH'], 'universal'))

  - download: current
    artifact: unsigned_vscode_client_darwin_arm64_archive
    displayName: Download arm64 artifact
    condition: and(succeeded(), eq(variables['VSCODE_ARCH'], 'universal'))

  - script: |
      set -e
      cp $(Pipeline.Workspace)/unsigned_vscode_client_darwin_x64_archive/VSColgattium-darwin-x64.zip $(agent.builddirectory)/VSColgattium-darwin-x64.zip
      cp $(Pipeline.Workspace)/unsigned_vscode_client_darwin_arm64_archive/VSColgattium-darwin-arm64.zip $(agent.builddirectory)/VSColgattium-darwin-arm64.zip
      unzip $(agent.builddirectory)/VSColgattium-darwin-x64.zip -d $(agent.builddirectory)/VSColgattium-darwin-x64
      unzip $(agent.builddirectory)/VSColgattium-darwin-arm64.zip -d $(agent.builddirectory)/VSColgattium-darwin-arm64
      DEBUG=* node build/darwin/create-universal-app.js
    displayName: Create Universal App
    condition: and(succeeded(), eq(variables['VSCODE_ARCH'], 'universal'))

  # Setting hardened entitlements is a requirement for:
  # * Apple notarization
  # * Running tests on Big Sur (because Big Sur has additional security precautions)
  - script: |
      set -e
      security create-keychain -p pwd $(agent.tempdirectory)/buildagent.keychain
      security default-keychain -s $(agent.tempdirectory)/buildagent.keychain
      security unlock-keychain -p pwd $(agent.tempdirectory)/buildagent.keychain
      echo "$(macos-developer-certificate)" | base64 -D > $(agent.tempdirectory)/cert.p12
      security import $(agent.tempdirectory)/cert.p12 -k $(agent.tempdirectory)/buildagent.keychain -P "$(macos-developer-certificate-key)" -T /usr/bin/codesign
      security set-key-partition-list -S apple-tool:,apple:,codesign: -s -k pwd $(agent.tempdirectory)/buildagent.keychain
      VSCODE_ARCH=$(VSCODE_ARCH) DEBUG=electron-osx-sign* node build/darwin/sign.js
    displayName: Set Hardened Entitlements

  - script: |
      set -e
      ./scripts/test.sh --build --tfs "Unit Tests"
    displayName: Run unit tests (Electron)
    timeoutInMinutes: 7
    condition: and(succeeded(), eq(variables['VSCODE_ARCH'], 'x64'), eq(variables['VSCODE_STEP_ON_IT'], 'false'))

  - script: |
      set -e
      yarn test-node --build
    displayName: Run unit tests (node.js)
    timeoutInMinutes: 7
    condition: and(succeeded(), eq(variables['VSCODE_ARCH'], 'x64'), eq(variables['VSCODE_STEP_ON_IT'], 'false'))

  - script: |
      set -e
      DEBUG=*browser* yarn test-browser --sequential --build --browser chromium --browser webkit --browser firefox --tfs "Browser Unit Tests"
    displayName: Run unit tests (Browser, Chromium & Firefox & Webkit)
    timeoutInMinutes: 20
    condition: and(succeeded(), eq(variables['VSCODE_ARCH'], 'x64'), eq(variables['VSCODE_STEP_ON_IT'], 'false'))

  - script: |
      # Figure out the full absolute path of the product we just built
      # including the remote server and configure the integration tests
      # to run with these builds instead of running out of sources.
      set -e
      APP_ROOT=$(agent.builddirectory)/VSColgattium-darwin-$(VSCODE_ARCH)
      APP_NAME="`ls $APP_ROOT | head -n 1`"
      INTEGRATION_TEST_ELECTRON_PATH="$APP_ROOT/$APP_NAME/Contents/MacOS/Electron" \
      VSCODE_REMOTE_SERVER_PATH="$(agent.builddirectory)/vscode-reh-darwin" \
      ./scripts/test-integration.sh --build --tfs "Integration Tests"
    displayName: Run integration tests (Electron)
    timeoutInMinutes: 10
    condition: and(succeeded(), eq(variables['VSCODE_ARCH'], 'x64'), eq(variables['VSCODE_STEP_ON_IT'], 'false'))

  - script: |
      set -e
      VSCODE_REMOTE_SERVER_PATH="$(agent.builddirectory)/vscode-reh-web-darwin" \
      ./resources/server/test/test-web-integration.sh --browser webkit
    displayName: Run integration tests (Browser, Webkit)
    timeoutInMinutes: 10
    condition: and(succeeded(), eq(variables['VSCODE_ARCH'], 'x64'), eq(variables['VSCODE_STEP_ON_IT'], 'false'))

  - script: |
      set -e
      APP_ROOT=$(agent.builddirectory)/VSColgattium-darwin-$(VSCODE_ARCH)
      APP_NAME="`ls $APP_ROOT | head -n 1`"
      INTEGRATION_TEST_ELECTRON_PATH="$APP_ROOT/$APP_NAME/Contents/MacOS/Electron" \
      VSCODE_REMOTE_SERVER_PATH="$(agent.builddirectory)/vscode-reh-darwin" \
      ./resources/server/test/test-remote-integration.sh
    displayName: Run integration tests (Remote)
    timeoutInMinutes: 7
    condition: and(succeeded(), eq(variables['VSCODE_ARCH'], 'x64'), eq(variables['VSCODE_STEP_ON_IT'], 'false'))

  - script: |
      set -e
<<<<<<< HEAD
      APP_ROOT=$(agent.builddirectory)/VSColgattium-darwin-$(VSCODE_ARCH)
=======
      VSCODE_REMOTE_SERVER_PATH="$(agent.builddirectory)/vscode-reh-web-darwin" \
      yarn smoketest-no-compile --web --headless
    timeoutInMinutes: 10
    displayName: Run smoke tests (Browser, Chromium)
    condition: and(succeeded(), eq(variables['VSCODE_ARCH'], 'x64'), eq(variables['VSCODE_STEP_ON_IT'], 'false'))

  - script: |
      set -e
      APP_ROOT=$(agent.builddirectory)/VSCode-darwin-$(VSCODE_ARCH)
>>>>>>> 9931bae8
      APP_NAME="`ls $APP_ROOT | head -n 1`"
      yarn smoketest-no-compile --build "$APP_ROOT/$APP_NAME"
    timeoutInMinutes: 10
    displayName: Run smoke tests (Electron)
    condition: and(succeeded(), eq(variables['VSCODE_ARCH'], 'x64'), eq(variables['VSCODE_STEP_ON_IT'], 'false'))

  - script: |
      set -e
      APP_ROOT=$(agent.builddirectory)/VSColgattium-darwin-$(VSCODE_ARCH)
      APP_NAME="`ls $APP_ROOT | head -n 1`"
      VSCODE_REMOTE_SERVER_PATH="$(agent.builddirectory)/vscode-reh-darwin" \
      yarn smoketest-no-compile --build "$APP_ROOT/$APP_NAME" --remote
    timeoutInMinutes: 10
    displayName: Run smoke tests (Remote)
    condition: and(succeeded(), eq(variables['VSCODE_ARCH'], 'x64'), eq(variables['VSCODE_STEP_ON_IT'], 'false'))

  - task: PublishPipelineArtifact@0
    inputs:
      artifactName: crash-dump-macos-$(VSCODE_ARCH)
      targetPath: .build/crashes
    displayName: "Publish Crash Reports"
    continueOnError: true
    condition: failed()

  - task: PublishPipelineArtifact@0
    inputs:
      artifactName: logs-macos-$(VSCODE_ARCH)-$(System.JobAttempt)
      targetPath: .build/logs
    displayName: "Publish Log Files"
    continueOnError: true
    condition: and(succeededOrFailed(), eq(variables['VSCODE_ARCH'], 'x64'), eq(variables['VSCODE_STEP_ON_IT'], 'false'))

  - task: PublishTestResults@2
    displayName: Publish Tests Results
    inputs:
      testResultsFiles: "*-results.xml"
      searchFolder: "$(Build.ArtifactStagingDirectory)/test-results"
    condition: and(succeededOrFailed(), eq(variables['VSCODE_ARCH'], 'x64'), eq(variables['VSCODE_STEP_ON_IT'], 'false'))

  - script: |
      set -e
      pushd $(agent.builddirectory)/VSColgattium-darwin-$(VSCODE_ARCH) && zip -r -X -y $(agent.builddirectory)/VSColgattium-darwin-$(VSCODE_ARCH).zip * && popd
    displayName: Archive build
    condition: and(succeeded(), ne(variables['VSCODE_PUBLISH'], 'false'))

  - script: |
      set -e

      # package Remote Extension Host
      pushd .. && mv vscode-reh-darwin vscode-server-darwin && zip -Xry vscode-server-darwin.zip vscode-server-darwin && popd

      # package Remote Extension Host (Web)
      pushd .. && mv vscode-reh-web-darwin vscode-server-darwin-web && zip -Xry vscode-server-darwin-web.zip vscode-server-darwin-web && popd
    displayName: Prepare to publish servers
    condition: and(succeeded(), eq(variables['VSCODE_ARCH'], 'x64'), ne(variables['VSCODE_PUBLISH'], 'false'))

  - publish: $(Agent.BuildDirectory)/VSColgattium-darwin-$(VSCODE_ARCH).zip
    artifact: unsigned_vscode_client_darwin_$(VSCODE_ARCH)_archive
    displayName: Publish client archive
    condition: and(succeeded(), ne(variables['VSCODE_PUBLISH'], 'false'))

  - publish: $(Agent.BuildDirectory)/vscode-server-darwin.zip
    artifact: vscode_server_darwin_$(VSCODE_ARCH)_archive-unsigned
    displayName: Publish server archive
    condition: and(succeeded(), eq(variables['VSCODE_ARCH'], 'x64'), ne(variables['VSCODE_PUBLISH'], 'false'))

  - publish: $(Agent.BuildDirectory)/vscode-server-darwin-web.zip
    artifact: vscode_web_darwin_$(VSCODE_ARCH)_archive-unsigned
    displayName: Publish web server archive
    condition: and(succeeded(), eq(variables['VSCODE_ARCH'], 'x64'), ne(variables['VSCODE_PUBLISH'], 'false'))

  - task: AzureCLI@2
    inputs:
      azureSubscription: "vscode-builds-subscription"
      scriptType: pscore
      scriptLocation: inlineScript
      addSpnToEnvironment: true
      inlineScript: |
        Write-Host "##vso[task.setvariable variable=AZURE_TENANT_ID]$env:tenantId"
        Write-Host "##vso[task.setvariable variable=AZURE_CLIENT_ID]$env:servicePrincipalId"
        Write-Host "##vso[task.setvariable variable=AZURE_CLIENT_SECRET;issecret=true]$env:servicePrincipalKey"

  - script: |
      set -e
      AZURE_STORAGE_ACCOUNT="ticino" \
      AZURE_TENANT_ID="$(AZURE_TENANT_ID)" \
      AZURE_CLIENT_ID="$(AZURE_CLIENT_ID)" \
      AZURE_CLIENT_SECRET="$(AZURE_CLIENT_SECRET)" \
      VSCODE_ARCH="$(VSCODE_ARCH)" \
        node build/azure-pipelines/upload-configuration
    displayName: Upload configuration (for Bing settings search)
    condition: and(succeeded(), eq(variables['VSCODE_ARCH'], 'x64'), ne(variables['VSCODE_PUBLISH'], 'false'))
    continueOnError: true<|MERGE_RESOLUTION|>--- conflicted
+++ resolved
@@ -221,19 +221,15 @@
 
   - script: |
       set -e
-<<<<<<< HEAD
+      VSCODE_REMOTE_SERVER_PATH="$(agent.builddirectory)/vscolgattium-reh-web-darwin" \
+      yarn smoketest-no-compile --web --headless
+    timeoutInMinutes: 10
+    displayName: Run smoke tests (Browser, Chromium)
+    condition: and(succeeded(), eq(variables['VSCODE_ARCH'], 'x64'), eq(variables['VSCODE_STEP_ON_IT'], 'false'))
+
+  - script: |
+      set -e
       APP_ROOT=$(agent.builddirectory)/VSColgattium-darwin-$(VSCODE_ARCH)
-=======
-      VSCODE_REMOTE_SERVER_PATH="$(agent.builddirectory)/vscode-reh-web-darwin" \
-      yarn smoketest-no-compile --web --headless
-    timeoutInMinutes: 10
-    displayName: Run smoke tests (Browser, Chromium)
-    condition: and(succeeded(), eq(variables['VSCODE_ARCH'], 'x64'), eq(variables['VSCODE_STEP_ON_IT'], 'false'))
-
-  - script: |
-      set -e
-      APP_ROOT=$(agent.builddirectory)/VSCode-darwin-$(VSCODE_ARCH)
->>>>>>> 9931bae8
       APP_NAME="`ls $APP_ROOT | head -n 1`"
       yarn smoketest-no-compile --build "$APP_ROOT/$APP_NAME"
     timeoutInMinutes: 10
