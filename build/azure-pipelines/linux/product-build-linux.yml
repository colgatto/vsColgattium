steps:
  - task: NodeTool@0
    inputs:
      versionSpec: "14.x"

  - task: AzureKeyVault@1
    displayName: "Azure Key Vault: Get Secrets"
    inputs:
      azureSubscription: "vscode-builds-subscription"
      KeyVaultName: vscode
      SecretsFilter: "github-distro-mixin-password,ESRP-PKI,esrp-aad-username,esrp-aad-password"

  - task: DownloadPipelineArtifact@2
    inputs:
      artifact: Compilation
      path: $(Build.ArtifactStagingDirectory)
    displayName: Download compilation output

  - script: |
      set -e
      tar -xzf $(Build.ArtifactStagingDirectory)/compilation.tar.gz
    displayName: Extract compilation output

  - script: |
      set -e
      cat << EOF > ~/.netrc
      machine github.com
      login vscode
      password $(github-distro-mixin-password)
      EOF

      git config user.email "vscode@microsoft.com"
      git config user.name "VSCode"
    displayName: Prepare tooling

  - script: |
      set -e
      git pull --no-rebase https://github.com/$(VSCODE_MIXIN_REPO).git $(node -p "require('./package.json').distro")
    displayName: Merge distro

  - script: |
      mkdir -p .build
      node build/azure-pipelines/common/computeNodeModulesCacheKey.js $VSCODE_ARCH $ENABLE_TERRAPIN > .build/yarnlockhash
    displayName: Prepare yarn cache flags

  - task: Cache@2
    inputs:
      key: "nodeModules | $(Agent.OS) | .build/yarnlockhash"
      path: .build/node_modules_cache
      cacheHitVar: NODE_MODULES_RESTORED
    displayName: Restore node_modules cache

  - script: |
      set -e
      tar -xzf .build/node_modules_cache/cache.tgz
    condition: and(succeeded(), eq(variables.NODE_MODULES_RESTORED, 'true'))
    displayName: Extract node_modules cache

  - script: |
      set -e
      npx https://aka.ms/enablesecurefeed standAlone
    timeoutInMinutes: 5
    condition: and(succeeded(), ne(variables.NODE_MODULES_RESTORED, 'true'), eq(variables['ENABLE_TERRAPIN'], 'true'))
    displayName: Switch to Terrapin packages

  - script: |
      set -e
      for i in {1..3}; do # try 3 times, for Terrapin
        yarn --cwd build --frozen-lockfile && break
        if [ $i -eq 3 ]; then
          echo "Yarn failed too many times" >&2
          exit 1
        fi
        echo "Yarn failed $i, trying again..."
      done
    displayName: Install build dependencies

  - script: |
      set -e
      export npm_config_arch=$(NPM_ARCH)

      if [ -z "$CC" ] || [ -z "$CXX" ]; then
        # Download clang based on chromium revision used by vscode
        curl -s https://raw.githubusercontent.com/chromium/chromium/91.0.4472.164/tools/clang/scripts/update.py | python - --output-dir=$PWD/.build/CR_Clang --host-os=linux
        # Download libcxx headers and objects from upstream electron releases
        DEBUG=libcxx-fetcher \
        VSCODE_LIBCXX_OBJECTS_DIR=$PWD/.build/libcxx-objects \
        VSCODE_LIBCXX_HEADERS_DIR=$PWD/.build/libcxx_headers  \
        VSCODE_LIBCXXABI_HEADERS_DIR=$PWD/.build/libcxxabi_headers \
        VSCODE_ARCH="$(NPM_ARCH)" \
        node build/linux/libcxx-fetcher.js
        # Set compiler toolchain
        export CC=$PWD/.build/CR_Clang/bin/clang
        export CXX=$PWD/.build/CR_Clang/bin/clang++
        export CXXFLAGS="-nostdinc++ -D_LIBCPP_HAS_NO_VENDOR_AVAILABILITY_ANNOTATIONS -D__NO_INLINE__ -isystem$PWD/.build/libcxx_headers/include -isystem$PWD/.build/libcxxabi_headers/include -fPIC -flto=thin -fsplit-lto-unit"
        export LDFLAGS="-stdlib=libc++ -fuse-ld=lld -flto=thin -fsplit-lto-unit -L$PWD/.build/libcxx-objects -lc++abi"
      fi

      if [ "$VSCODE_ARCH" == "x64" ]; then
        export VSCODE_REMOTE_CC=$(which gcc-4.8)
        export VSCODE_REMOTE_CXX=$(which g++-4.8)
      fi

      for i in {1..3}; do # try 3 times, for Terrapin
        yarn --frozen-lockfile && break
        if [ $i -eq 3 ]; then
          echo "Yarn failed too many times" >&2
          exit 1
        fi
        echo "Yarn failed $i, trying again..."
      done
    env:
      ELECTRON_SKIP_BINARY_DOWNLOAD: 1
      PLAYWRIGHT_SKIP_BROWSER_DOWNLOAD: 1
      GITHUB_TOKEN: "$(github-distro-mixin-password)"
    displayName: Install dependencies
    condition: and(succeeded(), ne(variables.NODE_MODULES_RESTORED, 'true'))

  - script: |
      set -e
      node build/azure-pipelines/common/listNodeModules.js .build/node_modules_list.txt
      mkdir -p .build/node_modules_cache
      tar -czf .build/node_modules_cache/cache.tgz --files-from .build/node_modules_list.txt
    condition: and(succeeded(), ne(variables.NODE_MODULES_RESTORED, 'true'))
    displayName: Create node_modules archive

  - script: |
      set -e
      node build/azure-pipelines/mixin
    displayName: Mix in quality

  - script: |
      set -e
      VSCODE_MIXIN_PASSWORD="$(github-distro-mixin-password)" \
        yarn gulp vscode-linux-$(VSCODE_ARCH)-min-ci
    displayName: Build

  - script: |
      set -e
      VSCODE_MIXIN_PASSWORD="$(github-distro-mixin-password)" \
        yarn gulp vscode-reh-linux-$(VSCODE_ARCH)-min-ci
      VSCODE_MIXIN_PASSWORD="$(github-distro-mixin-password)" \
        yarn gulp vscode-reh-web-linux-$(VSCODE_ARCH)-min-ci
    displayName: Build Server

  - script: |
      set -e
      VSCODE_MIXIN_PASSWORD="$(github-distro-mixin-password)" \
        yarn npm-run-all -lp "electron $(VSCODE_ARCH)" "playwright-install"
    displayName: Download Electron and Playwright

  - script: |
      set -e
      APP_ROOT=$(agent.builddirectory)/VSColgattium-linux-$(VSCODE_ARCH)
      ELECTRON_ROOT=.build/electron
      sudo chown root $APP_ROOT/chrome-sandbox
      sudo chown root $ELECTRON_ROOT/chrome-sandbox
      sudo chmod 4755 $APP_ROOT/chrome-sandbox
      sudo chmod 4755 $ELECTRON_ROOT/chrome-sandbox
      stat $APP_ROOT/chrome-sandbox
      stat $ELECTRON_ROOT/chrome-sandbox
    displayName: Change setuid helper binary permission

  - script: |
      set -e
      ./scripts/test.sh --build --tfs "Unit Tests"
    displayName: Run unit tests (Electron)
    timeoutInMinutes: 7
    condition: and(succeeded(), eq(variables['VSCODE_ARCH'], 'x64'), eq(variables['VSCODE_STEP_ON_IT'], 'false'))

  - script: |
      set -e
      yarn test-node --build
    displayName: Run unit tests (node.js)
    timeoutInMinutes: 7
    condition: and(succeeded(), eq(variables['VSCODE_ARCH'], 'x64'), eq(variables['VSCODE_STEP_ON_IT'], 'false'))

  - script: |
      set -e
      DEBUG=*browser* yarn test-browser --build --browser chromium --tfs "Browser Unit Tests"
    displayName: Run unit tests (Browser, Chromium)
    timeoutInMinutes: 7
    condition: and(succeeded(), eq(variables['VSCODE_ARCH'], 'x64'), eq(variables['VSCODE_STEP_ON_IT'], 'false'))

  - script: |
      # Figure out the full absolute path of the product we just built
      # including the remote server and configure the integration tests
      # to run with these builds instead of running out of sources.
      set -e
      APP_ROOT=$(agent.builddirectory)/VSColgattium-linux-$(VSCODE_ARCH)
      APP_NAME=$(node -p "require(\"$APP_ROOT/resources/app/product.json\").applicationName")
      INTEGRATION_TEST_APP_NAME="$APP_NAME" \
      INTEGRATION_TEST_ELECTRON_PATH="$APP_ROOT/$APP_NAME" \
      VSCODE_REMOTE_SERVER_PATH="$(agent.builddirectory)/vscode-reh-linux-$(VSCODE_ARCH)" \
      ./scripts/test-integration.sh --build --tfs "Integration Tests"
    displayName: Run integration tests (Electron)
    timeoutInMinutes: 10
    condition: and(succeeded(), eq(variables['VSCODE_ARCH'], 'x64'), eq(variables['VSCODE_STEP_ON_IT'], 'false'))

  - script: |
      set -e
      VSCODE_REMOTE_SERVER_PATH="$(agent.builddirectory)/vscode-reh-web-linux-$(VSCODE_ARCH)" \
      ./resources/server/test/test-web-integration.sh --browser chromium
    displayName: Run integration tests (Browser, Chromium)
    timeoutInMinutes: 10
    condition: and(succeeded(), eq(variables['VSCODE_ARCH'], 'x64'), eq(variables['VSCODE_STEP_ON_IT'], 'false'))

  - script: |
      set -e
      APP_ROOT=$(agent.builddirectory)/VSColgattium-linux-$(VSCODE_ARCH)
      APP_NAME=$(node -p "require(\"$APP_ROOT/resources/app/product.json\").applicationName")
      INTEGRATION_TEST_APP_NAME="$APP_NAME" \
      INTEGRATION_TEST_ELECTRON_PATH="$APP_ROOT/$APP_NAME" \
      VSCODE_REMOTE_SERVER_PATH="$(agent.builddirectory)/vscode-reh-linux-$(VSCODE_ARCH)" \
      ./resources/server/test/test-remote-integration.sh
    displayName: Run integration tests (Remote)
    timeoutInMinutes: 7
    condition: and(succeeded(), eq(variables['VSCODE_ARCH'], 'x64'), eq(variables['VSCODE_STEP_ON_IT'], 'false'))

  - script: |
      set -e
<<<<<<< HEAD
      APP_PATH=$(agent.builddirectory)/VSColgattium-linux-$(VSCODE_ARCH)
      yarn smoketest-no-compile --build "$APP_PATH" --electronArgs="--disable-dev-shm-usage --use-gl=swiftshader" --screenshots $(Build.SourcesDirectory)/.build/logs/smoke-tests
    timeoutInMinutes: 5
    displayName: Run smoke tests (Electron)
=======
      VSCODE_REMOTE_SERVER_PATH="$(agent.builddirectory)/vscode-reh-web-linux-$(VSCODE_ARCH)" \
      yarn smoketest-no-compile --web --headless --electronArgs="--disable-dev-shm-usage --use-gl=swiftshader"
    timeoutInMinutes: 10
    displayName: Run smoke tests (Browser, Chromium)
>>>>>>> 9931bae8
    condition: and(succeeded(), eq(variables['VSCODE_ARCH'], 'x64'), eq(variables['VSCODE_STEP_ON_IT'], 'false'))

  - script: |
      set -e
<<<<<<< HEAD
      APP_PATH=$(agent.builddirectory)/VSColgattium-linux-$(VSCODE_ARCH)
      VSCODE_REMOTE_SERVER_PATH="$(agent.builddirectory)/vscode-reh-linux-$(VSCODE_ARCH)" \
      yarn smoketest-no-compile --build "$APP_PATH" --remote --electronArgs="--disable-dev-shm-usage --use-gl=swiftshader" --screenshots $(Build.SourcesDirectory)/.build/logs/smoke-tests
    timeoutInMinutes: 5
    displayName: Run smoke tests (Remote)
=======
      APP_PATH=$(agent.builddirectory)/VSCode-linux-$(VSCODE_ARCH)
      yarn smoketest-no-compile --build "$APP_PATH" --electronArgs="--disable-dev-shm-usage --use-gl=swiftshader"
    timeoutInMinutes: 10
    displayName: Run smoke tests (Electron)
>>>>>>> 9931bae8
    condition: and(succeeded(), eq(variables['VSCODE_ARCH'], 'x64'), eq(variables['VSCODE_STEP_ON_IT'], 'false'))

  - script: |
      set -e
      APP_PATH=$(agent.builddirectory)/VSCode-linux-$(VSCODE_ARCH)
      VSCODE_REMOTE_SERVER_PATH="$(agent.builddirectory)/vscode-reh-linux-$(VSCODE_ARCH)" \
      yarn smoketest-no-compile --build "$APP_PATH" --remote --electronArgs="--disable-dev-shm-usage --use-gl=swiftshader"
    timeoutInMinutes: 10
    displayName: Run smoke tests (Remote)
    condition: and(succeeded(), eq(variables['VSCODE_ARCH'], 'x64'), eq(variables['VSCODE_STEP_ON_IT'], 'false'))

  - task: PublishPipelineArtifact@0
    inputs:
      artifactName: crash-dump-linux-$(VSCODE_ARCH)
      targetPath: .build/crashes
    displayName: "Publish Crash Reports"
    continueOnError: true
    condition: failed()

  - task: PublishPipelineArtifact@0
    inputs:
      artifactName: logs-linux-$(VSCODE_ARCH)-$(System.JobAttempt)
      targetPath: .build/logs
    displayName: "Publish Log Files"
    continueOnError: true
    condition: and(succeededOrFailed(), eq(variables['VSCODE_ARCH'], 'x64'), eq(variables['VSCODE_STEP_ON_IT'], 'false'))

  - task: PublishTestResults@2
    displayName: Publish Tests Results
    inputs:
      testResultsFiles: "*-results.xml"
      searchFolder: "$(Build.ArtifactStagingDirectory)/test-results"
    condition: and(succeededOrFailed(), eq(variables['VSCODE_ARCH'], 'x64'), eq(variables['VSCODE_STEP_ON_IT'], 'false'))

  - script: |
      set -e
      yarn gulp "vscode-linux-$(VSCODE_ARCH)-build-deb"
      yarn gulp "vscode-linux-$(VSCODE_ARCH)-build-rpm"
    displayName: Build deb, rpm packages
    condition: and(succeeded(), ne(variables['VSCODE_PUBLISH'], 'false'))

  - script: |
      set -e
      yarn gulp "vscode-linux-$(VSCODE_ARCH)-prepare-snap"
    displayName: Prepare snap package
    condition: and(succeeded(), ne(variables['VSCODE_PUBLISH'], 'false'))

  - task: UseDotNet@2
    inputs:
      version: 2.x
    condition: and(succeeded(), ne(variables['VSCODE_PUBLISH'], 'false'))

  - task: EsrpClientTool@1
    displayName: Download ESRPClient
    condition: and(succeeded(), ne(variables['VSCODE_PUBLISH'], 'false'))

  - script: |
      set -e
      node build/azure-pipelines/common/sign "$(esrpclient.toolpath)/$(esrpclient.toolname)" rpm $(ESRP-PKI) $(esrp-aad-username) $(esrp-aad-password) .build/linux/rpm '*.rpm'
    displayName: Codesign rpm
    condition: and(succeeded(), ne(variables['VSCODE_PUBLISH'], 'false'))

  - script: |
      set -e
      VSCODE_ARCH="$(VSCODE_ARCH)" \
      ./build/azure-pipelines/linux/prepare-publish.sh
    displayName: Prepare for Publish
    condition: and(succeeded(), ne(variables['VSCODE_PUBLISH'], 'false'))

  - publish: $(DEB_PATH)
    artifact: vscode_client_linux_$(VSCODE_ARCH)_deb-package
    displayName: Publish deb package
    condition: and(succeeded(), ne(variables['VSCODE_PUBLISH'], 'false'))

  - publish: $(RPM_PATH)
    artifact: vscode_client_linux_$(VSCODE_ARCH)_rpm-package
    displayName: Publish rpm package
    condition: and(succeeded(), ne(variables['VSCODE_PUBLISH'], 'false'))

  - publish: $(TARBALL_PATH)
    artifact: vscode_client_linux_$(VSCODE_ARCH)_archive-unsigned
    displayName: Publish client archive
    condition: and(succeeded(), ne(variables['VSCODE_PUBLISH'], 'false'))

  - publish: $(Agent.BuildDirectory)/vscode-server-linux-$(VSCODE_ARCH).tar.gz
    artifact: vscode_server_linux_$(VSCODE_ARCH)_archive-unsigned
    displayName: Publish server archive
    condition: and(succeeded(), ne(variables['VSCODE_PUBLISH'], 'false'))

  - publish: $(Agent.BuildDirectory)/vscode-server-linux-$(VSCODE_ARCH)-web.tar.gz
    artifact: vscode_web_linux_$(VSCODE_ARCH)_archive-unsigned
    displayName: Publish web server archive
    condition: and(succeeded(), ne(variables['VSCODE_PUBLISH'], 'false'))

  - task: PublishPipelineArtifact@0
    displayName: "Publish Pipeline Artifact"
    inputs:
      artifactName: "snap-$(VSCODE_ARCH)"
      targetPath: .build/linux/snap-tarball
    condition: and(succeeded(), ne(variables['VSCODE_PUBLISH'], 'false'))<|MERGE_RESOLUTION|>--- conflicted
+++ resolved
@@ -219,33 +219,18 @@
 
   - script: |
       set -e
-<<<<<<< HEAD
+      VSCODE_REMOTE_SERVER_PATH="$(agent.builddirectory)/vscolgattium-reh-web-linux-$(VSCODE_ARCH)" \
+      yarn smoketest-no-compile --web --headless --electronArgs="--disable-dev-shm-usage --use-gl=swiftshader"
+    timeoutInMinutes: 10
+    displayName: Run smoke tests (Browser, Chromium)
+    condition: and(succeeded(), eq(variables['VSCODE_ARCH'], 'x64'), eq(variables['VSCODE_STEP_ON_IT'], 'false'))
+
+  - script: |
+      set -e
       APP_PATH=$(agent.builddirectory)/VSColgattium-linux-$(VSCODE_ARCH)
-      yarn smoketest-no-compile --build "$APP_PATH" --electronArgs="--disable-dev-shm-usage --use-gl=swiftshader" --screenshots $(Build.SourcesDirectory)/.build/logs/smoke-tests
-    timeoutInMinutes: 5
+      yarn smoketest-no-compile --build "$APP_PATH" --electronArgs="--disable-dev-shm-usage --use-gl=swiftshader"
+    timeoutInMinutes: 10
     displayName: Run smoke tests (Electron)
-=======
-      VSCODE_REMOTE_SERVER_PATH="$(agent.builddirectory)/vscode-reh-web-linux-$(VSCODE_ARCH)" \
-      yarn smoketest-no-compile --web --headless --electronArgs="--disable-dev-shm-usage --use-gl=swiftshader"
-    timeoutInMinutes: 10
-    displayName: Run smoke tests (Browser, Chromium)
->>>>>>> 9931bae8
-    condition: and(succeeded(), eq(variables['VSCODE_ARCH'], 'x64'), eq(variables['VSCODE_STEP_ON_IT'], 'false'))
-
-  - script: |
-      set -e
-<<<<<<< HEAD
-      APP_PATH=$(agent.builddirectory)/VSColgattium-linux-$(VSCODE_ARCH)
-      VSCODE_REMOTE_SERVER_PATH="$(agent.builddirectory)/vscode-reh-linux-$(VSCODE_ARCH)" \
-      yarn smoketest-no-compile --build "$APP_PATH" --remote --electronArgs="--disable-dev-shm-usage --use-gl=swiftshader" --screenshots $(Build.SourcesDirectory)/.build/logs/smoke-tests
-    timeoutInMinutes: 5
-    displayName: Run smoke tests (Remote)
-=======
-      APP_PATH=$(agent.builddirectory)/VSCode-linux-$(VSCODE_ARCH)
-      yarn smoketest-no-compile --build "$APP_PATH" --electronArgs="--disable-dev-shm-usage --use-gl=swiftshader"
-    timeoutInMinutes: 10
-    displayName: Run smoke tests (Electron)
->>>>>>> 9931bae8
     condition: and(succeeded(), eq(variables['VSCODE_ARCH'], 'x64'), eq(variables['VSCODE_STEP_ON_IT'], 'false'))
 
   - script: |
