steps:
  - task: NodeTool@0
    inputs:
      versionSpec: "14.x"

  - task: UsePythonVersion@0
    inputs:
      versionSpec: "2.x"
      addToPath: true

  - task: AzureKeyVault@1
    displayName: "Azure Key Vault: Get Secrets"
    inputs:
      azureSubscription: "vscode-builds-subscription"
      KeyVaultName: vscode
      SecretsFilter: "github-distro-mixin-password,ESRP-PKI,esrp-aad-username,esrp-aad-password"

  - task: DownloadPipelineArtifact@2
    inputs:
      artifact: Compilation
      path: $(Build.ArtifactStagingDirectory)
    displayName: Download compilation output

  - task: ExtractFiles@1
    displayName: Extract compilation output
    inputs:
      archiveFilePatterns: "$(Build.ArtifactStagingDirectory)/compilation.tar.gz"
      cleanDestinationFolder: false

  - powershell: |
      . build/azure-pipelines/win32/exec.ps1
      $ErrorActionPreference = "Stop"
      "machine github.com`nlogin vscode`npassword $(github-distro-mixin-password)" | Out-File "$env:USERPROFILE\_netrc" -Encoding ASCII

      exec { git config user.email "vscode@microsoft.com" }
      exec { git config user.name "VSCode" }
    displayName: Prepare tooling

  - powershell: |
      . build/azure-pipelines/win32/exec.ps1
      $ErrorActionPreference = "Stop"
      exec { git pull --no-rebase https://github.com/$(VSCODE_MIXIN_REPO).git $(node -p "require('./package.json').distro") }
    displayName: Merge distro

  - powershell: |
      "$(VSCODE_ARCH)" | Out-File -Encoding ascii -NoNewLine .build\arch
      "$env:ENABLE_TERRAPIN" | Out-File -Encoding ascii -NoNewLine .build\terrapin
      node build/azure-pipelines/common/computeNodeModulesCacheKey.js > .build/yarnlockhash
    displayName: Prepare yarn cache flags

  - task: Cache@2
    inputs:
      key: "nodeModules | $(Agent.OS) | .build/arch, .build/terrapin, .build/yarnlockhash"
      path: .build/node_modules_cache
      cacheHitVar: NODE_MODULES_RESTORED
    displayName: Restore node_modules cache

  - powershell: |
      . build/azure-pipelines/win32/exec.ps1
      $ErrorActionPreference = "Stop"
      exec { 7z.exe x .build/node_modules_cache/cache.7z -aos }
    condition: and(succeeded(), eq(variables.NODE_MODULES_RESTORED, 'true'))
    displayName: Extract node_modules cache

  - powershell: |
      . build/azure-pipelines/win32/exec.ps1
      $ErrorActionPreference = "Stop"
      exec { npx https://aka.ms/enablesecurefeed standAlone }
    timeoutInMinutes: 5
    condition: and(succeeded(), ne(variables.NODE_MODULES_RESTORED, 'true'), eq(variables['ENABLE_TERRAPIN'], 'true'))
    displayName: Switch to Terrapin packages

  - powershell: |
      . build/azure-pipelines/win32/exec.ps1
      . build/azure-pipelines/win32/retry.ps1
      $ErrorActionPreference = "Stop"
      $env:npm_config_arch="$(VSCODE_ARCH)"
      $env:CHILD_CONCURRENCY="1"
      retry { exec { yarn --frozen-lockfile } }
    env:
      ELECTRON_SKIP_BINARY_DOWNLOAD: 1
      PLAYWRIGHT_SKIP_BROWSER_DOWNLOAD: 1
      GITHUB_TOKEN: "$(github-distro-mixin-password)"
    displayName: Install dependencies
    condition: and(succeeded(), ne(variables.NODE_MODULES_RESTORED, 'true'))

  - powershell: |
      . build/azure-pipelines/win32/exec.ps1
      $ErrorActionPreference = "Stop"
      exec { node build/azure-pipelines/common/listNodeModules.js .build/node_modules_list.txt }
      exec { mkdir -Force .build/node_modules_cache }
      exec { 7z.exe a .build/node_modules_cache/cache.7z -mx3 `@.build/node_modules_list.txt }
    condition: and(succeeded(), ne(variables.NODE_MODULES_RESTORED, 'true'))
    displayName: Create node_modules archive

  - powershell: |
      . build/azure-pipelines/win32/exec.ps1
      $ErrorActionPreference = "Stop"
      exec { node build/azure-pipelines/mixin }
    displayName: Mix in quality

  - powershell: |
      . build/azure-pipelines/win32/exec.ps1
      $ErrorActionPreference = "Stop"
      $env:VSCODE_MIXIN_PASSWORD="$(github-distro-mixin-password)"
      exec { yarn npm-run-all -lp "electron $(VSCODE_ARCH)" }
    displayName: Download Electron
    condition: and(succeeded(), eq(variables['VSCODE_STEP_ON_IT'], 'false'))

  - powershell: |
      . build/azure-pipelines/win32/exec.ps1
      $ErrorActionPreference = "Stop"
      $env:VSCODE_MIXIN_PASSWORD="$(github-distro-mixin-password)"
      exec { yarn gulp "vscode-win32-$(VSCODE_ARCH)-min-ci" }
      echo "##vso[task.setvariable variable=CodeSigningFolderPath]$(agent.builddirectory)/VSColgattium-win32-$(VSCODE_ARCH)"
    displayName: Build

  - powershell: |
      . build/azure-pipelines/win32/exec.ps1
      $ErrorActionPreference = "Stop"
      $env:VSCODE_MIXIN_PASSWORD="$(github-distro-mixin-password)"
      exec { yarn gulp "vscode-win32-$(VSCODE_ARCH)-inno-updater" }
    displayName: Prepare Package
    condition: and(succeeded(), ne(variables['VSCODE_PUBLISH'], 'false'))

  - powershell: |
      . build/azure-pipelines/win32/exec.ps1
      $ErrorActionPreference = "Stop"
      $env:VSCODE_MIXIN_PASSWORD="$(github-distro-mixin-password)"
      exec { yarn gulp "vscode-reh-win32-$(VSCODE_ARCH)-min-ci" }
      exec { yarn gulp "vscode-reh-web-win32-$(VSCODE_ARCH)-min-ci" }
      echo "##vso[task.setvariable variable=CodeSigningFolderPath]$(CodeSigningFolderPath),$(agent.builddirectory)/vscode-reh-win32-$(VSCODE_ARCH)"
    displayName: Build Server
    condition: and(succeeded(), ne(variables['VSCODE_ARCH'], 'arm64'))

  - powershell: |
      . build/azure-pipelines/win32/exec.ps1
      $ErrorActionPreference = "Stop"
      $env:VSCODE_MIXIN_PASSWORD="$(github-distro-mixin-password)"
      exec { yarn npm-run-all -lp "playwright-install" }
    displayName: Download Playwright
    condition: and(succeeded(), eq(variables['VSCODE_STEP_ON_IT'], 'false'), ne(variables['VSCODE_ARCH'], 'arm64'))

  - powershell: |
      . build/azure-pipelines/win32/exec.ps1
      $ErrorActionPreference = "Stop"
      exec { yarn electron $(VSCODE_ARCH) }
      exec { .\scripts\test.bat --build --tfs "Unit Tests" }
    displayName: Run unit tests (Electron)
    timeoutInMinutes: 7
    condition: and(succeeded(), eq(variables['VSCODE_STEP_ON_IT'], 'false'), ne(variables['VSCODE_ARCH'], 'arm64'))

  - powershell: |
      . build/azure-pipelines/win32/exec.ps1
      $ErrorActionPreference = "Stop"
      exec { yarn test-node --build }
    displayName: Run unit tests (node.js)
    timeoutInMinutes: 7
    condition: and(succeeded(), eq(variables['VSCODE_STEP_ON_IT'], 'false'), ne(variables['VSCODE_ARCH'], 'arm64'))

  - powershell: |
      . build/azure-pipelines/win32/exec.ps1
      $ErrorActionPreference = "Stop"
      exec { yarn test-browser --sequential --build --browser chromium --browser firefox --tfs "Browser Unit Tests" }
    displayName: Run unit tests (Browser, Chromium & Firefox)
    timeoutInMinutes: 20
    condition: and(succeeded(), eq(variables['VSCODE_STEP_ON_IT'], 'false'), ne(variables['VSCODE_ARCH'], 'arm64'))

  - powershell: |
      # Figure out the full absolute path of the product we just built
      # including the remote server and configure the integration tests
      # to run with these builds instead of running out of sources.
      . build/azure-pipelines/win32/exec.ps1
      $ErrorActionPreference = "Stop"
      $AppRoot = "$(agent.builddirectory)\VSColgattium-win32-$(VSCODE_ARCH)"
      $AppProductJson = Get-Content -Raw -Path "$AppRoot\resources\app\product.json" | ConvertFrom-Json
      $AppNameShort = $AppProductJson.nameShort
      exec { $env:INTEGRATION_TEST_ELECTRON_PATH = "$AppRoot\$AppNameShort.exe"; $env:VSCODE_REMOTE_SERVER_PATH = "$(agent.builddirectory)\vscode-reh-win32-$(VSCODE_ARCH)"; .\scripts\test-integration.bat --build --tfs "Integration Tests" }
    displayName: Run integration tests (Electron)
    timeoutInMinutes: 10
    condition: and(succeeded(), eq(variables['VSCODE_STEP_ON_IT'], 'false'), ne(variables['VSCODE_ARCH'], 'arm64'))

  - powershell: |
      . build/azure-pipelines/win32/exec.ps1
      $ErrorActionPreference = "Stop"
      exec { $env:VSCODE_REMOTE_SERVER_PATH = "$(agent.builddirectory)\vscode-reh-web-win32-$(VSCODE_ARCH)"; .\resources\server\test\test-web-integration.bat --browser firefox }
    displayName: Run integration tests (Browser, Firefox)
    timeoutInMinutes: 10
    condition: and(succeeded(), eq(variables['VSCODE_STEP_ON_IT'], 'false'), ne(variables['VSCODE_ARCH'], 'arm64'))

  - powershell: |
      . build/azure-pipelines/win32/exec.ps1
      $ErrorActionPreference = "Stop"
      $AppRoot = "$(agent.builddirectory)\VSColgattium-win32-$(VSCODE_ARCH)"
      $AppProductJson = Get-Content -Raw -Path "$AppRoot\resources\app\product.json" | ConvertFrom-Json
      $AppNameShort = $AppProductJson.nameShort
      exec { $env:INTEGRATION_TEST_ELECTRON_PATH = "$AppRoot\$AppNameShort.exe"; $env:VSCODE_REMOTE_SERVER_PATH = "$(agent.builddirectory)\vscode-reh-win32-$(VSCODE_ARCH)"; .\resources\server\test\test-remote-integration.bat }
    displayName: Run integration tests (Remote)
    timeoutInMinutes: 7
    condition: and(succeeded(), eq(variables['VSCODE_STEP_ON_IT'], 'false'), ne(variables['VSCODE_ARCH'], 'arm64'))

  - powershell: |
      . build/azure-pipelines/win32/exec.ps1
      $ErrorActionPreference = "Stop"
      $env:VSCODE_REMOTE_SERVER_PATH = "$(agent.builddirectory)\vscode-reh-web-win32-$(VSCODE_ARCH)"
      exec { yarn smoketest-no-compile --web --headless }
    displayName: Run smoke tests (Browser, Chromium)
    timeoutInMinutes: 10
    condition: and(succeeded(), eq(variables['VSCODE_STEP_ON_IT'], 'false'), ne(variables['VSCODE_ARCH'], 'arm64'))

  - powershell: |
      . build/azure-pipelines/win32/exec.ps1
      $ErrorActionPreference = "Stop"
<<<<<<< HEAD
      $AppRoot = "$(agent.builddirectory)\VSColgattium-win32-$(VSCODE_ARCH)"
      exec { yarn smoketest-no-compile --build "$AppRoot" --screenshots $(Build.SourcesDirectory)\.build\logs\smoke-tests }
=======
      $AppRoot = "$(agent.builddirectory)\VSCode-win32-$(VSCODE_ARCH)"
      exec { yarn smoketest-no-compile --build "$AppRoot" }
>>>>>>> 9931bae8
    displayName: Run smoke tests (Electron)
    timeoutInMinutes: 10
    condition: and(succeeded(), eq(variables['VSCODE_STEP_ON_IT'], 'false'), ne(variables['VSCODE_ARCH'], 'arm64'))

  - powershell: |
      . build/azure-pipelines/win32/exec.ps1
      $ErrorActionPreference = "Stop"
      $AppRoot = "$(agent.builddirectory)\VSColgattium-win32-$(VSCODE_ARCH)"
      $env:VSCODE_REMOTE_SERVER_PATH = "$(agent.builddirectory)\vscode-reh-win32-$(VSCODE_ARCH)"
      exec { yarn smoketest-no-compile --build "$AppRoot" --remote }
    displayName: Run smoke tests (Remote)
    timeoutInMinutes: 10
    condition: and(succeeded(), eq(variables['VSCODE_STEP_ON_IT'], 'false'), ne(variables['VSCODE_ARCH'], 'arm64'))

  - powershell: |
      . build/azure-pipelines/win32/exec.ps1
      exec {.\build\azure-pipelines\win32\listprocesses.bat }
    displayName: List tasks after smoke test run
    continueOnError: true
    condition: succeededOrFailed()

  - task: PublishPipelineArtifact@0
    inputs:
      artifactName: crash-dump-windows-$(VSCODE_ARCH)
      targetPath: .build\crashes
    displayName: "Publish Crash Reports"
    continueOnError: true
    condition: failed()

  - task: PublishPipelineArtifact@0
    inputs:
      artifactName: logs-windows-$(VSCODE_ARCH)-$(System.JobAttempt)
      targetPath: .build\logs
    displayName: "Publish Log Files"
    continueOnError: true
    condition: and(succeededOrFailed(), eq(variables['VSCODE_STEP_ON_IT'], 'false'), ne(variables['VSCODE_ARCH'], 'arm64'))

  - task: PublishTestResults@2
    displayName: Publish Tests Results
    inputs:
      testResultsFiles: "*-results.xml"
      searchFolder: "$(Build.ArtifactStagingDirectory)/test-results"
    condition: and(succeededOrFailed(), eq(variables['VSCODE_STEP_ON_IT'], 'false'), ne(variables['VSCODE_ARCH'], 'arm64'))

  - task: UseDotNet@2
    inputs:
      version: 3.x
    condition: and(succeeded(), ne(variables['VSCODE_PUBLISH'], 'false'))

  - task: EsrpClientTool@1
    displayName: Download ESRPClient
    condition: and(succeeded(), ne(variables['VSCODE_PUBLISH'], 'false'))

  - powershell: |
      . build/azure-pipelines/win32/exec.ps1
      $ErrorActionPreference = "Stop"
      $EsrpClientTool = (gci -directory -filter EsrpClientTool_* $(Agent.RootDirectory)\_tasks | Select-Object -last 1).FullName
      $EsrpCliZip = (gci -recurse -filter esrpcli.*.zip $EsrpClientTool | Select-Object -last 1).FullName
      mkdir -p $(Agent.TempDirectory)\esrpcli
      Expand-Archive -Path $EsrpCliZip -DestinationPath $(Agent.TempDirectory)\esrpcli
      $EsrpCliDllPath = (gci -recurse -filter esrpcli.dll $(Agent.TempDirectory)\esrpcli | Select-Object -last 1).FullName
      echo "##vso[task.setvariable variable=EsrpCliDllPath]$EsrpCliDllPath"
    displayName: Find ESRP CLI
    condition: and(succeeded(), ne(variables['VSCODE_PUBLISH'], 'false'))

  - powershell: |
      . build/azure-pipelines/win32/exec.ps1
      $ErrorActionPreference = "Stop"
      exec { node build\azure-pipelines\common\sign $env:EsrpCliDllPath windows $(ESRP-PKI) $(esrp-aad-username) $(esrp-aad-password) $(CodeSigningFolderPath) '*.dll,*.exe,*.node' }
    displayName: Codesign
    condition: and(succeeded(), ne(variables['VSCODE_PUBLISH'], 'false'))

  - powershell: |
      . build/azure-pipelines/win32/exec.ps1
      $ErrorActionPreference = "Stop"
      exec { yarn gulp "vscode-win32-$(VSCODE_ARCH)-archive" }
    displayName: Package archive
    condition: and(succeeded(), ne(variables['VSCODE_PUBLISH'], 'false'))

  - powershell: |
      . build/azure-pipelines/win32/exec.ps1
      $ErrorActionPreference = "Stop"
      $env:ESRPPKI = "$(ESRP-PKI)"
      $env:ESRPAADUsername = "$(esrp-aad-username)"
      $env:ESRPAADPassword = "$(esrp-aad-password)"
      exec { yarn gulp "vscode-win32-$(VSCODE_ARCH)-system-setup" --sign }
      exec { yarn gulp "vscode-win32-$(VSCODE_ARCH)-user-setup" --sign }
    displayName: Package setups
    condition: and(succeeded(), ne(variables['VSCODE_PUBLISH'], 'false'))

  - powershell: |
      . build/azure-pipelines/win32/exec.ps1
      $ErrorActionPreference = "Stop"
      .\build\azure-pipelines\win32\prepare-publish.ps1
    displayName: Publish
    condition: and(succeeded(), ne(variables['VSCODE_PUBLISH'], 'false'))

  - publish: $(System.DefaultWorkingDirectory)\.build\win32-$(VSCODE_ARCH)\archive\$(ARCHIVE_NAME)
    artifact: vscode_client_win32_$(VSCODE_ARCH)_archive
    displayName: Publish archive
    condition: and(succeeded(), ne(variables['VSCODE_PUBLISH'], 'false'))

  - publish: $(System.DefaultWorkingDirectory)\.build\win32-$(VSCODE_ARCH)\system-setup\$(SYSTEM_SETUP_NAME)
    artifact: vscode_client_win32_$(VSCODE_ARCH)_setup
    displayName: Publish system setup
    condition: and(succeeded(), ne(variables['VSCODE_PUBLISH'], 'false'))

  - publish: $(System.DefaultWorkingDirectory)\.build\win32-$(VSCODE_ARCH)\user-setup\$(USER_SETUP_NAME)
    artifact: vscode_client_win32_$(VSCODE_ARCH)_user-setup
    displayName: Publish user setup
    condition: and(succeeded(), ne(variables['VSCODE_PUBLISH'], 'false'))

  - publish: $(System.DefaultWorkingDirectory)\.build\vscode-server-win32-$(VSCODE_ARCH).zip
    artifact: vscode_server_win32_$(VSCODE_ARCH)_archive
    displayName: Publish server archive
    condition: and(succeeded(), ne(variables['VSCODE_PUBLISH'], 'false'), ne(variables['VSCODE_ARCH'], 'arm64'))

  - publish: $(System.DefaultWorkingDirectory)\.build\vscode-server-win32-$(VSCODE_ARCH)-web.zip
    artifact: vscode_web_win32_$(VSCODE_ARCH)_archive
    displayName: Publish web server archive
    condition: and(succeeded(), ne(variables['VSCODE_PUBLISH'], 'false'), ne(variables['VSCODE_ARCH'], 'arm64'))<|MERGE_RESOLUTION|>--- conflicted
+++ resolved
@@ -211,13 +211,8 @@
   - powershell: |
       . build/azure-pipelines/win32/exec.ps1
       $ErrorActionPreference = "Stop"
-<<<<<<< HEAD
       $AppRoot = "$(agent.builddirectory)\VSColgattium-win32-$(VSCODE_ARCH)"
-      exec { yarn smoketest-no-compile --build "$AppRoot" --screenshots $(Build.SourcesDirectory)\.build\logs\smoke-tests }
-=======
-      $AppRoot = "$(agent.builddirectory)\VSCode-win32-$(VSCODE_ARCH)"
       exec { yarn smoketest-no-compile --build "$AppRoot" }
->>>>>>> 9931bae8
     displayName: Run smoke tests (Electron)
     timeoutInMinutes: 10
     condition: and(succeeded(), eq(variables['VSCODE_STEP_ON_IT'], 'false'), ne(variables['VSCODE_ARCH'], 'arm64'))
